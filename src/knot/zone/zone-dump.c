--- conflicted
+++ resolved
@@ -75,10 +75,7 @@
 	 * care how many bytes had been written, it just cares about
 	 * success/fail (not that it is checked anyway) (#1684).
 	 */
-<<<<<<< HEAD
-	
-=======
->>>>>>> b639adcd
+
 	return rc == size * n;
 }
 
