--- conflicted
+++ resolved
@@ -20,14 +20,9 @@
 
 #include "knot/zone/zone-tree.h"
 #include "knot/zone/node.h"
-<<<<<<< HEAD
 #include "libknot/internal/debug.h"
 #include "libknot/internal/trie/hat-trie.h"
-=======
-#include "common/debug.h"
-#include "common/macros.h"
-#include "common/trie/hat-trie.h"
->>>>>>> c6874dc3
+#include "libknot/internal/macros.h"
 
 /*----------------------------------------------------------------------------*/
 /* API functions                                                              */
