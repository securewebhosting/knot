--- conflicted
+++ resolved
@@ -171,6 +171,7 @@
 	}
 
 	for (uint16_t i = 0; i < rdcount; i++) {
+
 		/* Try to find node for the dname in the RDATA. */
 		dname = knot_rrs_name(rrs, i, rr_data->type);
 		knot_zone_contents_find_dname(zone, dname, &node, &encloser, &prev);
@@ -501,8 +502,6 @@
 	return n;
 }
 
-
-
 /*----------------------------------------------------------------------------*/
 
 static int knot_zone_contents_add_node(knot_zone_contents_t *zone,
@@ -600,7 +599,8 @@
 
 /*----------------------------------------------------------------------------*/
 
-static int knot_zone_contents_add_nsec3_node(knot_zone_contents_t *zone,
+
+int knot_zone_contents_add_nsec3_node(knot_zone_contents_t *zone,
                                         knot_node_t *node, int create_parents,
                                         uint8_t flags)
 {
@@ -615,6 +615,14 @@
 	if ((ret = knot_zone_contents_check_node(zone, node)) != 0) {
 		dbg_zone("Failed node check: %s\n", knot_strerror(ret));
 		return ret;
+	}
+
+	/* Create NSEC3 tree if not exists. */
+	if (zone->nsec3_nodes == NULL) {
+		zone->nsec3_nodes = knot_zone_tree_create();
+		if (zone->nsec3_nodes == NULL) {
+			return KNOT_ENOMEM;
+		}
 	}
 
 	// how to know if this is successfull??
@@ -681,7 +689,6 @@
 			              knot_zone_contents_add_node(z, *n, true, 0);
 			if (ret != KNOT_EOK) {
 				knot_node_free(n);
-				return ret;
 			}
 		}
 	}
@@ -692,106 +699,7 @@
 int knot_zone_contents_add_rr(knot_zone_contents_t *z,
                               const knot_rrset_t *rr, knot_node_t **n)
 {
-<<<<<<< HEAD
 	return insert_rr(z, rr, n, knot_rrset_is_nsec3rel(rr));
-=======
-	return insert_rr(z, rr, n, rrset, to_nsec3_tree(rr));
-}
-
-int knot_zone_contents_add_rrset(knot_zone_contents_t *zone,
-                                 knot_rrset_t *rrset, knot_node_t **node,
-                                 knot_rrset_dupl_handling_t dupl)
-{
-	if (zone == NULL || rrset == NULL || zone->apex == NULL
-	    || zone->apex->owner == NULL || node == NULL) {
-		return KNOT_EINVAL;
-	}
-
-dbg_zone_exec_detail(
-	char *name = knot_dname_to_str(knot_rrset_owner(rrset));
-	dbg_zone_detail("Adding RRSet to zone contents: %s, type %d\n",
-			name, knot_rrset_type(rrset));
-	free(name);
-);
-
-	// check if the RRSet belongs to the zone
-	if (!knot_dname_is_equal(rrset->owner, zone->apex->owner)
-	    && !knot_dname_is_sub(rrset->owner, zone->apex->owner)) {
-		return KNOT_EOUTOFZONE;
-	}
-
-	if ((*node) == NULL
-	    && (*node = knot_zone_contents_get_node(zone,
-	                                            rrset->owner)) == NULL) {
-		return KNOT_ENONODE;
-	}
-
-	assert(*node != NULL);
-
-	// add all domain names from the RRSet to domain name table
-	int rc;
-
-	/*! \todo REMOVE RRSET */
-	if (dupl == KNOT_RRSET_DUPL_MERGE) {
-		rc = knot_node_add_rrset(*node, rrset, NULL);
-	} else {
-		rc = knot_node_add_rrset_no_merge(*node, rrset);
-	}
-
-	if (rc < 0) {
-		dbg_zone("Failed to add RRSet to node.\n");
-		return rc;
-	}
-
-	int ret = rc;
-
-	dbg_zone_detail("RRSet OK (%d).\n", ret);
-	return ret;
-}
-
-/*----------------------------------------------------------------------------*/
-
-int knot_zone_contents_add_nsec3_node(knot_zone_contents_t *zone,
-                                        knot_node_t *node, int create_parents,
-                                        uint8_t flags)
-{
-	UNUSED(create_parents);
-	UNUSED(flags);
-
-	if (zone == NULL || node == NULL) {
-		return KNOT_EINVAL;
-	}
-
-	int ret = 0;
-	if ((ret = knot_zone_contents_check_node(zone, node)) != 0) {
-		dbg_zone("Failed node check: %s\n", knot_strerror(ret));
-		return ret;
-	}
-
-	/* Create NSEC3 tree if not exists. */
-	if (zone->nsec3_nodes == NULL) {
-		zone->nsec3_nodes = knot_zone_tree_create();
-		if (zone->nsec3_nodes == NULL) {
-			return KNOT_ENOMEM;
-		}
-	}
-
-	// how to know if this is successfull??
-	ret = knot_zone_tree_insert(zone->nsec3_nodes, node);
-	if (ret != KNOT_EOK) {
-		dbg_zone("Failed to insert node into NSEC3 tree: %s.\n",
-			 knot_strerror(ret));
-		return ret;
-	}
-
-	// no parents to be created, the only parent is the zone apex
-	// set the apex as the parent of the node
-	knot_node_set_parent(node, zone->apex);
-
-	// cannot be wildcard child, so nothing to be done
-
-	return KNOT_EOK;
->>>>>>> 6edd412a
 }
 
 /*----------------------------------------------------------------------------*/
@@ -941,7 +849,7 @@
 
 /*----------------------------------------------------------------------------*/
 
-static knot_node_t *knot_zone_contents_get_previous(
+knot_node_t *knot_zone_contents_get_previous(
 	const knot_zone_contents_t *zone, const knot_dname_t *name)
 {
 	if (zone == NULL || name == NULL) {
@@ -967,7 +875,6 @@
 }
 
 /*----------------------------------------------------------------------------*/
-
 const knot_node_t *knot_zone_contents_find_nsec3_node(
 	const knot_zone_contents_t *zone, const knot_dname_t *name)
 {
@@ -986,6 +893,7 @@
 		return KNOT_EINVAL;
 	}
 
+
 	// check if the NSEC3 tree is not empty
 	if (knot_zone_tree_is_empty(zone->nsec3_nodes)) {
 		dbg_zone("NSEC3 tree is empty.\n");
@@ -994,20 +902,11 @@
 
 	knot_dname_t *nsec3_name = NULL;
 	int ret = knot_zone_contents_nsec3_name(zone, name, &nsec3_name);
+
 	if (ret != KNOT_EOK) {
 		return ret;
 	}
 
-<<<<<<< HEAD
-	// check if the NSEC3 tree is not empty
-	if (knot_zone_tree_weight(zone->nsec3_nodes) == 0) {
-		dbg_zone("NSEC3 tree is empty.\n");
-		knot_dname_free(&nsec3_name, NULL);
-		return KNOT_ENSEC3CHAIN;
-	}
-
-=======
->>>>>>> 6edd412a
 dbg_zone_exec_verb(
 	char *n = knot_dname_to_str(nsec3_name);
 	dbg_zone_verb("NSEC3 node name: %s.\n", n);
@@ -1213,7 +1112,6 @@
 	if (zone == NULL) {
 		return KNOT_EINVAL;
 	}
-	
 
 	int result = knot_zone_contents_load_nsec3param(zone);
 	if (result != KNOT_EOK) {
