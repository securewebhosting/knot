/*  Copyright (C) 2014 CZ.NIC, z.s.p.o. <knot-dns@labs.nic.cz>

    This program is free software: you can redistribute it and/or modify
    it under the terms of the GNU General Public License as published by
    the Free Software Foundation, either version 3 of the License, or
    (at your option) any later version.

    This program is distributed in the hope that it will be useful,
    but WITHOUT ANY WARRANTY; without even the implied warranty of
    MERCHANTABILITY or FITNESS FOR A PARTICULAR PURPOSE.  See the
    GNU General Public License for more details.

    You should have received a copy of the GNU General Public License
    along with this program.  If not, see <http://www.gnu.org/licenses/>.
 */

#pragma once

#include "libknot/libknot.h"
#include "knot/zone/zone.h"
#include "knot/zone/zonedb.h"

/*!
 * \brief Opens zone timers db.
 *
 * \param[in]  path      Path to a directory with the database.
 * \param[out] timer_db  Created database.
 *
 * \return KNOT_E*
 */
<<<<<<< HEAD
int open_timers_db(const char *storage, knot_db_t **timer_db);
=======
int open_timers_db(const char *path, namedb_t **timer_db);
>>>>>>> b6ba19da

/*!
 * \brief Closes zone timers db.
 *
 * \param timer_db  Timer database.
 */
void close_timers_db(knot_db_t *timer_db);

/*!
 * \brief Reads zone timers from timers db.
 *        Currently these events are read (and stored):
 *          ZONE_EVENT_REFRESH
 *          ZONE_EVENT_EXPIRE
 *          ZONE_EVENT_FLUSH
 *
 * \param timer_db  Timer database.
 * \param zone      Zone to read timers for.
 * \param timers    Output array with timers (size must be ZONE_EVENT_COUNT).
 *
 * \return KNOT_E*
 */
int read_zone_timers(knot_db_t *timer_db, const zone_t *zone, time_t *timers);

/*!
 * \brief Writes all zone timers to timers db.
 *
 * \param timer_db  Timer database.
 * \param zone_db   Zone database.
 *
 * \return KNOT_E*
 */
int write_timer_db(knot_db_t *timer_db, knot_zonedb_t *zone_db);

/*!
 * \brief Removes stale zones info from timers db.
 *
 * \param timer_db  Timer database.
 * \param zone_db   Current zone database.
 * \return KNOT_EOK or an error
 */
int sweep_timer_db(knot_db_t *timer_db, knot_zonedb_t *zone_db);<|MERGE_RESOLUTION|>--- conflicted
+++ resolved
@@ -28,11 +28,7 @@
  *
  * \return KNOT_E*
  */
-<<<<<<< HEAD
-int open_timers_db(const char *storage, knot_db_t **timer_db);
-=======
-int open_timers_db(const char *path, namedb_t **timer_db);
->>>>>>> b6ba19da
+int open_timers_db(const char *path, knot_db_t **timer_db);
 
 /*!
  * \brief Closes zone timers db.
