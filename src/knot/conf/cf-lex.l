/*  Copyright (C) 2011 CZ.NIC, z.s.p.o. <knot-dns@labs.nic.cz>

    This program is free software: you can redistribute it and/or modify
    it under the terms of the GNU General Public License as published by
    the Free Software Foundation, either version 3 of the License, or
    (at your option) any later version.

    This program is distributed in the hope that it will be useful,
    but WITHOUT ANY WARRANTY; without even the implied warranty of
    MERCHANTABILITY or FITNESS FOR A PARTICULAR PURPOSE.  See the
    GNU General Public License for more details.

    You should have received a copy of the GNU General Public License
    along with this program.  If not, see <http://www.gnu.org/licenses/>.
*/
/*!
 * \file cf-lex.l
 *
 * \author Ondrej Sury <ondrej.sury@nic.cz>
 *
 * \brief Server configuration structures and API.
 *
 * IP address conversions from BIRD, (c) 1998--2000 Martin Mares <mj@ucw.cz>
 */
%{

#include <config.h>
#include <errno.h>
#include <stdlib.h>
#include <stdarg.h>
#include <stdbool.h>

#include "common/sockaddr.h"
#include "knot/conf/conf.h"
#include "knot/conf/includes.h"
#include "knot/conf/extra.h"
#include "common/log.h"
#include "libknotd_la-cf-parse.h" /* Automake generated header. */

/* Imported symbols. */
#define lval (yylval->tok)
extern void cf_error(void *scanner, const char *format, ...);
extern int (*cf_read_hook)(char *buf, size_t nbytes);
void switch_input(const char *str, void *scanner)
{
	yy_scan_string(str, scanner);
}

/* Convert hex to binary. */
static inline char xd(char d) {
	if (d >= '0' && d <= '9') return d - '0';
	if (d >= 'a' && d <= 'f') return d - 'a' + 10;
	if (d >= 'A' && d <= 'F') return d - 'A' + 10;
	return 0;
}
int hex2bin(const char* src, char *dst, size_t len) {
	for (unsigned i = 0; i < len; ++i) {
		dst[i] = (xd(src[i<<1])<<4) + xd(src[(i<<1)+1]);
	}
	return 0;
}

//#define YY_INPUT(buf,result,max) result = cf_read_hook(buf, max);
#define YY_NO_UNPUT

%}

%option reentrant
%option bison-bridge
%option noyywrap
%option noinput
%option nounput
%option noreject
%option yylineno
%option prefix = "cf_"
%option outfile = "lex.yy.c"
%option extra-type = "conf_extra_t *"

%x include

ALPHA [a-zA-Z_]
DIGIT [0-9]
HEXA  [0-9a-fA-F]
ALNUM [a-zA-Z_0-9]
BLANK [ \t\n]

%%
\#.*\n          /* Ignore comments */;
{BLANK}+        /* Ignore whitespace */;
[\=\!\$\%\^\&\*\(\)\/\+\-\@\{\}\;\,] { return yytext[0]; }
system          { lval.t = yytext; return SYSTEM; }
identity        { lval.t = yytext; return IDENTITY; }
hostname        { lval.t = yytext; return HOSTNAME; }
version         { lval.t = yytext; return SVERSION; }
nsid            { lval.t = yytext; return NSID; }
max-udp-payload { lval.t = yytext; return MAX_UDP_PAYLOAD; }
storage         { lval.t = yytext; return STORAGE; }
key             { lval.t = yytext; return KEY; }
keys            { lval.t = yytext; return KEYS; }
remotes         { lval.t = yytext; return REMOTES; }
groups          { lval.t = yytext; return GROUPS; }

zones           { lval.t = yytext; return ZONES; }
file            { lval.t = yytext; return FILENAME; }
disable-any     { lval.t = yytext; return DISABLE_ANY; }
semantic-checks { lval.t = yytext; return SEMANTIC_CHECKS; }
notify-retries  { lval.t = yytext; return NOTIFY_RETRIES; }
notify-timeout  { lval.t = yytext; return NOTIFY_TIMEOUT; }
zonefile-sync   { lval.t = yytext; return DBSYNC_TIMEOUT; }
ixfr-fslimit    { lval.t = yytext; return IXFR_FSLIMIT; }
xfr-in          { lval.t = yytext; return XFR_IN; }
xfr-out         { lval.t = yytext; return XFR_OUT; }
update-in       { lval.t = yytext; return UPDATE_IN; }
notify-in       { lval.t = yytext; return NOTIFY_IN; }
notify-out      { lval.t = yytext; return NOTIFY_OUT; }
workers         { lval.t = yytext; return WORKERS; }
user            { lval.t = yytext; return USER; }
pidfile         { lval.t = yytext; return PIDFILE; }
rundir          { lval.t = yytext; return RUNDIR; }
ixfr-from-differences { lval.t = yytext; return BUILD_DIFFS; }
max-conn-idle   { lval.t = yytext; return MAX_CONN_IDLE; }
max-conn-handshake { lval.t = yytext; return MAX_CONN_HS; }
max-conn-reply  { lval.t = yytext; return MAX_CONN_REPLY; }
rate-limit      { lval.t = yytext; return RATE_LIMIT; }
rate-limit-size { lval.t = yytext; return RATE_LIMIT_SIZE; }
rate-limit-slip { lval.t = yytext; return RATE_LIMIT_SLIP; }
transfers       { lval.t = yytext; return TRANSFERS; }
dnssec-enable   { lval.t = yytext; return DNSSEC_ENABLE; }
dnssec-keydir   { lval.t = yytext; return DNSSEC_KEYDIR; }

interfaces      { lval.t = yytext; return INTERFACES; }
address         { lval.t = yytext; return ADDRESS; }
port            { lval.t = yytext; return PORT; }
via             { lval.t = yytext; return VIA; }

control         { lval.t = yytext; return CONTROL; }
allow           { lval.t = yytext; return ALLOW; }
listen-on       { lval.t = yytext; return LISTEN_ON; }

log             { lval.t = yytext; return LOG; }

any { lval.t = yytext; lval.i = LOG_ANY; return LOG_SRC; }
server { lval.t = yytext; lval.i = LOG_SERVER; return LOG_SRC; }
answering { lval.t = yytext; lval.i = LOG_ANSWER; return LOG_SRC; }
zone { lval.t = yytext; lval.i = LOG_ZONE; return LOG_SRC; }
stdout { lval.t = yytext; lval.i = LOGT_STDOUT; return LOG_DEST; }
stderr { lval.t = yytext; lval.i = LOGT_STDERR; return LOG_DEST; }
syslog { lval.t = yytext; lval.i = LOGT_SYSLOG; return LOG_DEST; }
all { lval.t = yytext; lval.i = LOG_UPTO(LOG_DEBUG); return LOG_LEVEL; }
debug { lval.t = yytext; lval.i = LOG_MASK(LOG_DEBUG); return LOG_LEVEL; }
info { lval.t = yytext; lval.i = LOG_MASK(LOG_INFO); return LOG_LEVEL; }
notice { lval.t = yytext; lval.i = LOG_MASK(LOG_NOTICE); return LOG_LEVEL; }
warning { lval.t = yytext; lval.i = LOG_MASK(LOG_WARNING); return LOG_LEVEL; }
error { lval.t = yytext; lval.i = LOG_MASK(LOG_ERR); return LOG_LEVEL; }

on|off {
  lval.t = yytext;
  lval.i = 0;
  if (strcmp(yytext, "on") == 0) {
    lval.i = 1;
  }
  return BOOL;
}

include BEGIN(include);

{DIGIT}+[smhd] {
  size_t mpos = strlen(yytext) - 1;
  char multiplier = yytext[mpos];
  yytext[mpos] = '\0';
  lval.i = atoi(yytext);
  if (lval.i < 1) {
	  cf_error(yyscanner, "interval must be a positive integer");
	  return END;
  }

  /* Handle multiplier. */
  switch(multiplier) {
  case 'm': lval.i *= 60; break; /* minutes */
  case 'h': lval.i *= 60*60; break; /* hours */
  case 'd': lval.i *= 24*60*60; break; /* days */
  case 's': /* seconds */
  default: break;
  }

  return INTERVAL;
}

{DIGIT}+[kMG] {
  size_t mpos = strlen(yytext) - 1;
  char multiplier = yytext[mpos];
  yytext[mpos] = '\0';
  lval.i = atol(yytext);
  if (lval.i < 1) {
	  cf_error(yyscanner, "size must be a positive integer");
	  return END;
  }

  /* Handle multiplier. */
  switch(multiplier) {
  case 'k': lval.l = lval.i * 1024; break; /* kB */
  case 'M': lval.l = lval.i * 1024*1024; break; /* MB */
  case 'G': lval.l = lval.i * 1024*1024*1024; break; /* GB */
  default: break;
  }

  return SIZE;
}

{DIGIT}+ {
  lval.i = atol(yytext);
  return NUM;
}

{DIGIT}+\.{DIGIT}+\.{DIGIT}+\.{DIGIT}+ {
  unsigned char buf[sizeof(struct in_addr)];
  if (inet_pton(AF_INET, yytext, buf)) {
	  lval.t = strdup(yytext);
	  return IPA;
  }
  cf_error(yyscanner, "Invalid IP address.");
}

\[({HEXA}*::|({HEXA}*:){3,})({HEXA}*|{DIGIT}+\.{DIGIT}+\.{DIGIT}+\.{DIGIT}+)\] {
#ifdef DISABLE_IPV6
  lval.t = strdup(yytext);
  cf_error(yyscanner, "IPv6 address support not compiled.");
  return TEXT;
#else
  unsigned char buf[sizeof(struct in6_addr)];
  yytext[strlen(yytext)-1] = '\0';
  if (inet_pton(AF_INET6, yytext+1, buf)) {
	  lval.t = strdup(yytext+1);
	  return IPA6;
  }
  cf_error(yyscanner, "Invalid IPv6 address.");
#endif
  }

({HEXA}*::|({HEXA}*:){3,})({HEXA}*|{DIGIT}+\.{DIGIT}+\.{DIGIT}+\.{DIGIT}+) {
#ifdef DISABLE_IPV6
	lval.t = strdup(yytext);
	cf_error(yyscanner, "IPv6 address support not compiled.");
	return TEXT;
#else
  unsigned char buf[sizeof(struct in6_addr)];
  if (inet_pton(AF_INET6, yytext, buf)) {
	  lval.t = strdup(yytext);
	  return IPA6;
  }
  cf_error(yyscanner, "Invalid IPv6 address.");
#endif
}

[0][x]{HEXA}+ {
  lval.t = NULL;
  lval.l = 0;
  yytext = yytext + 2; /* Cut off 0x */
  size_t dlen = strlen(yytext);
  if (dlen % 2 == 1) {
    cf_error(yyscanner, "Invalid hex-string length.");
  } else {
    dlen = dlen / 2;
    lval.t = malloc((dlen) * sizeof(char));
    if (lval.t == NULL) {
      cf_error(yyscanner, "Out of memory when allocating hex-string.\n");
    } else {
       memset(lval.t, 0, dlen);
       if (hex2bin(yytext, lval.t, dlen) < 0) {
         cf_error(yyscanner, "Failed to convert hex-string to binary.\n");
       } else {
         lval.l = dlen;
       }
    }
  }

  return HEXSTR;
}

gss-tsig        { lval.alg = KNOT_TSIG_ALG_GSS_TSIG;    return TSIG_ALGO_NAME; }
hmac-md5        { lval.alg = KNOT_TSIG_ALG_HMAC_MD5;    return TSIG_ALGO_NAME; }
hmac-sha1       { lval.alg = KNOT_TSIG_ALG_HMAC_SHA1;   return TSIG_ALGO_NAME; }
hmac-sha224     { lval.alg = KNOT_TSIG_ALG_HMAC_SHA224; return TSIG_ALGO_NAME; }
hmac-sha256     { lval.alg = KNOT_TSIG_ALG_HMAC_SHA256; return TSIG_ALGO_NAME; }
hmac-sha384     { lval.alg = KNOT_TSIG_ALG_HMAC_SHA384; return TSIG_ALGO_NAME; }
hmac-sha512     { lval.alg = KNOT_TSIG_ALG_HMAC_SHA512; return TSIG_ALGO_NAME; }

["][^"\n]*["] {
  yytext[yyleng-1] = 0;
  lval.t = strdup(yytext + 1);
  return TEXT;
}

["][^"\n]*\n    cf_error(yyscanner, "Unterminated string.");

[a-zA-Z0-9\.\-\_]+ {
  lval.t = strdup(yytext);
  return TEXT /* Last resort, alphanumeric word. */;
}

: /* Optional : in assignments. */;

<<EOF>> {
	conf_include_t *inc = conf_includes_pop(yyextra->includes);
	free(inc->filename);
	if (inc->handle) {
		fclose(inc->handle);
	}

	yypop_buffer_state(yyscanner);
<<<<<<< HEAD

=======
>>>>>>> c9cb4562
	if (!YY_CURRENT_BUFFER) {
		return END;
	}
}

<include>{BLANK}+
<include>["][^"\n]*["] {
	BEGIN(INITIAL);

	// silently skip includes if there was a former error
	if (yyextra->error) {
		return END;
	}

	// remove quotes
	yytext += 1;
	yyleng -= 2;
	yytext[yyleng] = '\0';

	if (!conf_includes_push(yyextra->includes, yytext)) {
		cf_error(yyscanner, "includes nested too deeply");
		return END;
	}

	// retrieved relative to previous config
	conf_include_t *inc = conf_includes_top(yyextra->includes);

	FILE *included = fopen(inc->filename, "r");
	if (!included) {
		cf_error(yyscanner, "cannot open file '%s'", inc->filename);
		conf_includes_pop(yyextra->includes);
		free(inc->filename);
		return END;
	}

	inc->handle = included;
	YY_BUFFER_STATE bs = yy_create_buffer(included, YY_BUF_SIZE, yyscanner);
	yypush_buffer_state(bs, yyscanner);
}

<include>["][^"\n]*\n cf_error(yyscanner, "Unterminated string.");

%%<|MERGE_RESOLUTION|>--- conflicted
+++ resolved
@@ -308,10 +308,7 @@
 	}
 
 	yypop_buffer_state(yyscanner);
-<<<<<<< HEAD
-
-=======
->>>>>>> c9cb4562
+
 	if (!YY_CURRENT_BUFFER) {
 		return END;
 	}
