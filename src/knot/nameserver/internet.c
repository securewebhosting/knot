/*  Copyright (C) 2013 CZ.NIC, z.s.p.o. <knot-dns@labs.nic.cz>

    This program is free software: you can redistribute it and/or modify
    it under the terms of the GNU General Public License as published by
    the Free Software Foundation, either version 3 of the License, or
    (at your option) any later version.

    This program is distributed in the hope that it will be useful,
    but WITHOUT ANY WARRANTY; without even the implied warranty of
    MERCHANTABILITY or FITNESS FOR A PARTICULAR PURPOSE.  See the
    GNU General Public License for more details.

    You should have received a copy of the GNU General Public License
    along with this program.  If not, see <http://www.gnu.org/licenses/>.
 */

#include "common/debug.h"
#include "common/descriptor.h"
#include "libknot/common.h"
#include "libknot/rdata/rdname.h"
#include "libknot/rdata/soa.h"
#include "libknot/dnssec/rrset-sign.h"
#include "knot/nameserver/internet.h"
#include "knot/nameserver/nsec_proofs.h"
#include "knot/nameserver/process_query.h"
#include "knot/zone/zonedb.h"

/*! \brief Check if given node was already visited. */
static int wildcard_has_visited(struct query_data *qdata, const zone_node_t *node)
{
	struct wildcard_hit *item = NULL;
	WALK_LIST(item, qdata->wildcards) {
		if (item->node == node) {
			return true;
		}
	}
	return false;
}

/*! \brief Mark given node as visited. */
static int wildcard_visit(struct query_data *qdata, const zone_node_t *node, const knot_dname_t *sname)
{
	assert(qdata);
	assert(node);

	/* Already in the list. */
	if (wildcard_has_visited(qdata, node)) {
		return KNOT_EOK;
	}

	mm_ctx_t *mm = qdata->mm;
	struct wildcard_hit *item = mm->alloc(mm->ctx, sizeof(struct wildcard_hit));
	item->node = node;
	item->sname = sname;
	add_tail(&qdata->wildcards, (node_t *)item);
	return KNOT_EOK;
}

/*! \brief Synthetizes a CNAME RR from a DNAME. */
static int dname_cname_synth(const knot_rrset_t *dname_rr,
                             const knot_dname_t *qname,
                             knot_rrset_t *cname_rrset,
                             mm_ctx_t *mm)
{
	if (cname_rrset == NULL) {
		return KNOT_EINVAL;
	}
	dbg_ns("%s(%p, %p)\n", __func__, dname_rr, qname);

	knot_dname_t *owner_copy = knot_dname_copy(qname, mm);
	if (owner_copy == NULL) {
		return KNOT_ENOMEM;
	}
	knot_rrset_init(cname_rrset, owner_copy, KNOT_RRTYPE_CNAME, dname_rr->rclass);

	/* Replace last labels of qname with DNAME. */
	const knot_dname_t *dname_wire = dname_rr->owner;
	const knot_dname_t *dname_tgt = knot_dname_target(&dname_rr->rrs);
	int labels = knot_dname_labels(dname_wire, NULL);
	knot_dname_t *cname = knot_dname_replace_suffix(qname, labels, dname_tgt);
	if (cname == NULL) {
		knot_dname_free(&owner_copy, mm);
		return KNOT_ENOMEM;
	}

	/* Store DNAME into RDATA. */
	int cname_size = knot_dname_size(cname);
	uint8_t cname_rdata[cname_size];
	memcpy(cname_rdata, cname, cname_size);
	knot_dname_free(&cname, NULL);

	int ret = knot_rrset_add_rdata(cname_rrset, cname_rdata, cname_size,
	                            knot_rrset_rr_ttl(dname_rr, 0), mm);
	if (ret != KNOT_EOK) {
		knot_dname_free(&owner_copy, mm);
		return ret;
	}

	return KNOT_EOK;
}

/*!
 * \brief Checks if the name created by replacing the owner of \a dname_rrset
 *        in the \a qname by the DNAME's target would be longer than allowed.
 */
static bool dname_cname_cannot_synth(const knot_rrset_t *rrset, const knot_dname_t *qname)
{
	if (knot_dname_labels(qname, NULL)
		- knot_dname_labels(rrset->owner, NULL)
		+ knot_dname_labels(knot_dname_target(&rrset->rrs), NULL)
		> KNOT_DNAME_MAXLABELS) {
		return true;
	} else {
		return false;
	}
}

/*! \brief DNSSEC both requested & available. */
static bool have_dnssec(struct query_data *qdata)
{
	return knot_pkt_have_dnssec(qdata->query) &&
	       zone_contents_is_signed(qdata->zone->contents);
}

/*! \brief Synthesize RRSIG for given parameters, store in 'qdata' for later use */
static int put_rrsig(const knot_dname_t *sig_owner, uint16_t type,
                     const knot_rrset_t *rrsigs,
                     knot_rrinfo_t *rrinfo,
                     struct query_data *qdata)
{
	knot_rdataset_t synth_rrs;
	knot_rdataset_init(&synth_rrs);
	int ret = knot_synth_rrsig(type, &rrsigs->rrs, &synth_rrs, qdata->mm);
	if (ret == KNOT_ENOENT) {
		// No signature
		return KNOT_EOK;
	}
	if (ret != KNOT_EOK) {
		return ret;
	}

	/* Create rrsig info structure. */
	struct rrsig_info *info = mm_alloc(qdata->mm, sizeof(struct rrsig_info));
	if (info == NULL) {
		knot_rdataset_clear(&synth_rrs, qdata->mm);
		return KNOT_ENOMEM;
	}

	/* Store RRSIG into info structure. */
	knot_dname_t *owner_copy = knot_dname_copy(sig_owner, qdata->mm);
	if (owner_copy == NULL) {
		mm_free(qdata->mm, info);
		knot_rdataset_clear(&synth_rrs, qdata->mm);
		return KNOT_ENOMEM;
	}
	knot_rrset_init(&info->synth_rrsig, owner_copy, rrsigs->type, rrsigs->rclass);
	/* Store filtered signature. */
	info->synth_rrsig.rrs = synth_rrs;

	info->rrinfo = rrinfo;
	add_tail(&qdata->rrsigs, &info->n);

	return KNOT_EOK;
}

/*! \brief This is a wildcard-covered or any other terminal node for QNAME.
 *         e.g. positive answer.
 */
static int put_answer(knot_pkt_t *pkt, uint16_t type, struct query_data *qdata)
{
	knot_rrset_t rrset;
	knot_rrset_init_empty(&rrset);

	/* Wildcard expansion or exact match, either way RRSet owner is
	 * is QNAME. We can fake name synthesis by setting compression hint to
	 * QNAME position. Just need to check if we're answering QNAME and not
	 * a CNAME target.
	 */
	uint16_t compr_hint = COMPR_HINT_NONE;
	if (pkt->rrset_count == 0) { /* Guaranteed first answer. */
		compr_hint = COMPR_HINT_QNAME;
	}

	int ret = KNOT_EOK;
	switch (type) {
	case KNOT_RRTYPE_ANY: /* Append all RRSets. */ {
		/* If ANY not allowed, set TC bit. */
		if ((qdata->param->proc_flags & NS_QUERY_LIMIT_ANY) &&
		    (qdata->zone->conf->disable_any)) {
			dbg_ns("%s: ANY/UDP disabled for this zone TC=1\n", __func__);
			knot_wire_set_tc(pkt->wire);
			return KNOT_ESPACE;
		}
		for (unsigned i = 0; i < qdata->node->rrset_count; ++i) {
			rrset = node_rrset_at(qdata->node, i);
			ret = ns_put_rr(pkt, &rrset, NULL, compr_hint, 0, qdata);
			if (ret != KNOT_EOK) {
				break;
			}
		}
		break;
	}
	default: /* Single RRSet of given type. */
		rrset = node_rrset(qdata->node, type);
		if (!knot_rrset_empty(&rrset)) {
			knot_rrset_t rrsigs = node_rrset(qdata->node, KNOT_RRTYPE_RRSIG);
			ret = ns_put_rr(pkt, &rrset, &rrsigs, compr_hint, 0, qdata);
		}
		break;
	}

	return ret;
}

/*! \brief Puts optional NS RRSet to the Authority section of the response. */
static int put_authority_ns(knot_pkt_t *pkt, struct query_data *qdata)
{
	const zone_contents_t *zone = qdata->zone->contents;
	dbg_ns("%s(%p, %p)\n", __func__, pkt, qdata);

	/* DS/DNSKEY queries are not referrals. NS is optional.
	 * But taking response size into consideration, DS/DNSKEY RRs
	 * are rather large and may trigger fragmentation or even TCP
	 * recovery. */
	uint16_t query_type = knot_pkt_qtype(pkt);
	if (query_type == KNOT_RRTYPE_DS     || /* Too large response */
	    query_type == KNOT_RRTYPE_DNSKEY || /* Too large response */
	    qdata->node == NULL /* CNAME leading to non-existent name.*/ ) {
		dbg_ns("%s: not adding AUTHORITY NS for this response\n", __func__);
		return KNOT_EOK;
	}

	knot_rrset_t ns_rrset = node_rrset(zone->apex, KNOT_RRTYPE_NS);
	if (!knot_rrset_empty(&ns_rrset)) {
		knot_rrset_t rrsigs = node_rrset(zone->apex, KNOT_RRTYPE_RRSIG);
		return ns_put_rr(pkt, &ns_rrset, &rrsigs, COMPR_HINT_NONE,
		                 KNOT_PF_NOTRUNC|KNOT_PF_CHECKDUP, qdata);
	} else {
		dbg_ns("%s: no NS RRSets in this zone, fishy...\n", __func__);
	}
	return KNOT_EOK;
}

/*! \brief Puts optional SOA RRSet to the Authority section of the response. */
static int put_authority_soa(knot_pkt_t *pkt, struct query_data *qdata,
                             const zone_contents_t *zone)
{
	dbg_ns("%s(%p, %p)\n", __func__, pkt, zone);
	knot_rrset_t soa_rrset = node_rrset(zone->apex, KNOT_RRTYPE_SOA);
	knot_rrset_t rrsigs = node_rrset(zone->apex, KNOT_RRTYPE_RRSIG);

	// if SOA's TTL is larger than MINIMUM, copy the RRSet and set
	// MINIMUM as TTL
	int ret = KNOT_EOK;
	uint32_t flags = KNOT_PF_NOTRUNC;
	uint32_t min = knot_soa_minimum(&soa_rrset.rrs);
	if (min < knot_rrset_rr_ttl(&soa_rrset, 0)) {
		knot_rrset_t copy;
		knot_dname_t *dname_cpy = knot_dname_copy(soa_rrset.owner, &pkt->mm);
		if (dname_cpy == NULL) {
			return KNOT_ENOMEM;
		}
		knot_rrset_init(&copy, dname_cpy, soa_rrset.type, soa_rrset.rclass);
		int ret = knot_rdataset_copy(&copy.rrs, &soa_rrset.rrs, &pkt->mm);
		if (ret != KNOT_EOK) {
			knot_dname_free(&dname_cpy, &pkt->mm);
			return ret;
		}
		knot_rrset_rr_set_ttl(&copy, 0, min);

		flags |= KNOT_PF_FREE;
		soa_rrset = copy;
	}

	ret = ns_put_rr(pkt, &soa_rrset, &rrsigs, COMPR_HINT_NONE, flags, qdata);
	if (ret != KNOT_EOK && (flags & KNOT_PF_FREE)) {
		knot_rrset_clear(&soa_rrset, &pkt->mm);
	}

	return ret;
}

/*! \brief Put the delegation NS RRSet to the Authority section. */
static int put_delegation(knot_pkt_t *pkt, struct query_data *qdata)
{
	/* Find closest delegation point. */
	while (!(qdata->node->flags & NODE_FLAGS_DELEG)) {
		qdata->node = qdata->node->parent;
	}

	/* Insert NS record. */
	knot_rrset_t rrset = node_rrset(qdata->node, KNOT_RRTYPE_NS);
	knot_rrset_t rrsigs = node_rrset(qdata->node, KNOT_RRTYPE_RRSIG);
	return ns_put_rr(pkt, &rrset, &rrsigs, COMPR_HINT_NONE, 0, qdata);
}

/*! \brief Put additional records for given RR. */
static int put_additional(knot_pkt_t *pkt, const knot_rrset_t *rr,
                          struct query_data *qdata, knot_rrinfo_t *info)
{
	/* Valid types for ADDITIONALS insertion. */
	/* \note Not resolving CNAMEs as MX/NS name must not be an alias. (RFC2181/10.3) */
	static const uint16_t ar_type_list[] = {KNOT_RRTYPE_A, KNOT_RRTYPE_AAAA};
	static const int ar_type_count = 2;

	int ret = KNOT_EOK;
	uint32_t flags = KNOT_PF_NOTRUNC|KNOT_PF_CHECKDUP;
	uint16_t hint = COMPR_HINT_NONE;
	const zone_node_t *node = NULL;

	/* All RRs should have additional node cached or NULL. */
	uint16_t rr_rdata_count = rr->rrs.rr_count;
	for (uint16_t i = 0; i < rr_rdata_count; i++) {
		hint = knot_pkt_compr_hint(info, COMPR_HINT_RDATA + i);
		node = rr->additional[i];

		/* No additional node for this record. */
		if (node == NULL) {
			continue;
		}

		knot_rrset_t rrsigs = node_rrset(node, KNOT_RRTYPE_RRSIG);
		for (int k = 0; k < ar_type_count; ++k) {
			knot_rrset_t additional = node_rrset(node, ar_type_list[k]);
			if (knot_rrset_empty(&additional)) {
				continue;
			}
			ret = ns_put_rr(pkt, &additional, &rrsigs,
			                hint, flags, qdata);
			if (ret != KNOT_EOK) {
				break;
			}
		}
	}

	return ret;
}

static int follow_cname(knot_pkt_t *pkt, uint16_t rrtype, struct query_data *qdata)
{
	dbg_ns("%s(%p, %p)\n", __func__, pkt, qdata);

	const zone_node_t *cname_node = qdata->node;
	knot_rrset_t cname_rr = node_rrset(qdata->node, rrtype);
	knot_rrset_t rrsigs = node_rrset(qdata->node, KNOT_RRTYPE_RRSIG);
	int ret = KNOT_EOK;

	assert(!knot_rrset_empty(&cname_rr));

	/* Check whether RR is already in the packet. */
	uint16_t flags = KNOT_PF_CHECKDUP;

	/* Now, try to put CNAME to answer. */
	uint16_t rr_count_before = pkt->rrset_count;
	ret = ns_put_rr(pkt, &cname_rr, &rrsigs, 0, flags, qdata);
	switch (ret) {
	case KNOT_EOK:    break;
	case KNOT_ESPACE: return TRUNC;
	default:          return ERROR;
	}

	/* Check if RR count increased. */
	if (pkt->rrset_count <= rr_count_before) {
		dbg_ns("%s: RR %p already inserted => CNAME loop\n",
		       __func__, &cname_rr);
		qdata->node = NULL; /* Act is if the name leads to nowhere. */
		return HIT;
	}

	/* Synthesize CNAME if followed DNAME. */
	if (rrtype == KNOT_RRTYPE_DNAME) {
		if (dname_cname_cannot_synth(&cname_rr, qdata->name)) {
			qdata->rcode = KNOT_RCODE_YXDOMAIN;
			return ERROR;
		}
		knot_rrset_t dname_rr = cname_rr;
		ret = dname_cname_synth(&dname_rr, qdata->name, &cname_rr,
		                        &pkt->mm);
		if (ret != KNOT_EOK) {
			qdata->rcode = KNOT_RCODE_SERVFAIL;
			return ERROR;
		}
		ret = ns_put_rr(pkt, &cname_rr, NULL, 0, KNOT_PF_FREE, qdata);
		switch (ret) {
		case KNOT_EOK:    break;
		case KNOT_ESPACE: return TRUNC;
		default:          return ERROR;
		}
	}

	/* If node is a wildcard, follow only if we didn't visit the same node
	 * earlier, as that would mean a CNAME loop. */
	if (knot_dname_is_wildcard(cname_node->owner)) {

		/* Check if is not in wildcard nodes (loop). */
		dbg_ns("%s: CNAME node %p is wildcard\n", __func__, cname_node);
		if (wildcard_has_visited(qdata, cname_node)) {
			dbg_ns("%s: node %p already visited => CNAME loop\n",
			       __func__, cname_node);
			qdata->node = NULL; /* Act is if the name leads to nowhere. */
			return HIT;
		}

		/* Put to wildcard node list. */
		if (wildcard_visit(qdata, cname_node, qdata->name) != KNOT_EOK) {
			return ERROR;
		}
	}

	/* Now follow the next CNAME TARGET. */
	qdata->name = knot_cname_name(&cname_rr.rrs);

#ifdef KNOT_NS_DEBUG
	char *cname_str = knot_dname_to_str(cname_node->owner);
	char *target_str = knot_dname_to_str(qdata->name);
	dbg_ns("%s: FOLLOW '%s' -> '%s'\n", __func__, cname_str, target_str);
	free(cname_str);
	free(target_str);
#endif /* KNOT_NS_DEBUG */

	return FOLLOW;
}

static int name_found(knot_pkt_t *pkt, struct query_data *qdata)
{
	uint16_t qtype = knot_pkt_qtype(pkt);
	dbg_ns("%s(%p, %p)\n", __func__, pkt, qdata);

	if (node_rrtype_exists(qdata->node, KNOT_RRTYPE_CNAME)
	    && qtype != KNOT_RRTYPE_CNAME
	    && qtype != KNOT_RRTYPE_RRSIG
	    && qtype != KNOT_RRTYPE_ANY) {
		dbg_ns("%s: solving CNAME\n", __func__);
		return follow_cname(pkt, KNOT_RRTYPE_CNAME, qdata);
	}

	/* DS query is answered normally, but everything else at/below DP
	 * triggers referral response. */
	if (qtype != KNOT_RRTYPE_DS &&
	    ((qdata->node->flags & NODE_FLAGS_DELEG) || qdata->node->flags & NODE_FLAGS_NONAUTH)) {
		dbg_ns("%s: solving REFERRAL\n", __func__);
		return DELEG;
	}

	uint16_t old_rrcount = pkt->rrset_count;
	int ret = put_answer(pkt, qtype, qdata);
	if (ret != KNOT_EOK) {
		dbg_ns("%s: failed answer from node %p (%s)\n",
		       __func__, qdata->node, knot_strerror(ret));
		if (ret == KNOT_ESPACE) {
			return TRUNC;
		} else {
			return ERROR;
		}
	}

	/* Check for NODATA (=0 RRs added). */
	if (old_rrcount == pkt->rrset_count) {
		return NODATA;
	} else {
		return HIT;
	}
}

static int name_not_found(knot_pkt_t *pkt, struct query_data *qdata)
{
	dbg_ns("%s(%p, %p)\n", __func__, pkt, qdata);

	/* Name is covered by wildcard. */
	if (qdata->encloser->flags & NODE_FLAGS_WILDCARD_CHILD) {
		dbg_ns("%s: name %p covered by wildcard\n", __func__, qdata->name);

		/* Find wildcard child in the zone. */
<<<<<<< HEAD
		const knot_node_t *wildcard_node =
		                zone_contents_find_wildcard_child(
=======
		const zone_node_t *wildcard_node =
		                knot_zone_contents_find_wildcard_child(
>>>>>>> 76b3dbcc
		                        qdata->zone->contents, qdata->encloser);

		qdata->node = wildcard_node;
		assert(qdata->node != NULL);

		/* keep encloser */
		qdata->previous = NULL;

		/* Follow expanded wildcard. */
		int next_state = name_found(pkt, qdata);

		/* Put to wildcard node list. */
		if (wildcard_visit(qdata, wildcard_node, qdata->name) != KNOT_EOK) {
			next_state = ERROR;
		}

		return next_state;
	}

	/* Name is under DNAME, use it for substitution. */
	knot_rrset_t dname_rrset = node_rrset(qdata->encloser, KNOT_RRTYPE_DNAME);
	if (!knot_rrset_empty(&dname_rrset)) {
		dbg_ns("%s: solving DNAME for name %p\n", __func__, qdata->name);
		qdata->node = qdata->encloser; /* Follow encloser as new node. */
		return follow_cname(pkt, KNOT_RRTYPE_DNAME, qdata);
	}

	/* Name is below delegation. */
	if ((qdata->encloser->flags & NODE_FLAGS_DELEG)) {
		dbg_ns("%s: name below delegation point %p\n", __func__, qdata->name);
		qdata->node = qdata->encloser;
		return DELEG;
	}

	dbg_ns("%s: name not found in zone %p\n", __func__, qdata->name);
	return MISS;
}

static int solve_name(int state, knot_pkt_t *pkt, struct query_data *qdata)
{
	dbg_ns("%s(%d, %p, %p)\n", __func__, state, pkt, qdata);
	int ret = zone_contents_find_dname(qdata->zone->contents, qdata->name,
	                                        &qdata->node, &qdata->encloser,
	                                        &qdata->previous);

	switch(ret) {
	case ZONE_NAME_FOUND:
		return name_found(pkt, qdata);
	case ZONE_NAME_NOT_FOUND:
		return name_not_found(pkt, qdata);
	case KNOT_EOUTOFZONE:
		assert(state == FOLLOW); /* CNAME/DNAME chain only. */
		return HIT;
	default:
		return ERROR;
	}
}

static int solve_answer(int state, knot_pkt_t *pkt, struct query_data *qdata, void *ctx)
{
	/* Get answer to QNAME. */
	state = solve_name(state, pkt, qdata);

	/* Is authoritative answer unless referral.
	 * Must check before we chase the CNAME chain. */
	if (state != DELEG) {
		knot_wire_set_aa(pkt->wire);
	}

	/* Additional resolving for CNAME/DNAME chain. */
	while (state == FOLLOW) {
		state = solve_name(state, pkt, qdata);
	}

	return state;
}

static int solve_answer_dnssec(int state, knot_pkt_t *pkt, struct query_data *qdata, void *ctx)
{
	if (!have_dnssec(qdata)) {
		return state; /* DNSSEC not supported. */
	}

	/* RFC4035, section 3.1 RRSIGs for RRs in ANSWER are mandatory. */
	int ret = nsec_append_rrsigs(pkt, qdata, false);
	switch(ret) {
	case KNOT_ESPACE: return TRUNC;
	case KNOT_EOK:    return state;
	default:          return ERROR;
	}
}

static int solve_authority(int state, knot_pkt_t *pkt, struct query_data *qdata, void *ctx)
{
	int ret = KNOT_ERROR;
	const zone_contents_t *zone_contents = qdata->zone->contents;

	switch (state) {
	case HIT:    /* Positive response, add (optional) AUTHORITY NS. */
		dbg_ns("%s: answer is POSITIVE\n", __func__);
		ret = put_authority_ns(pkt, qdata);
		break;
	case MISS:   /* MISS, set NXDOMAIN RCODE. */
		dbg_ns("%s: answer is NXDOMAIN\n", __func__);
		qdata->rcode = KNOT_RCODE_NXDOMAIN;
		ret = put_authority_soa(pkt, qdata, zone_contents);
		break;
	case NODATA: /* NODATA append AUTHORITY SOA. */
		dbg_ns("%s: answer is NODATA\n", __func__);
		ret = put_authority_soa(pkt, qdata, zone_contents);
		break;
	case DELEG:  /* Referral response. */
		ret = put_delegation(pkt, qdata);
		break;
	case TRUNC:  /* Truncated ANSWER. */
		ret = KNOT_ESPACE;
		break;
	case ERROR:  /* Error resolving ANSWER. */
		break;
	default:
		assert(0);
		break;
	}

	/* Evaluate final state. */
	switch (ret) {
	case KNOT_EOK:    return state; /* Keep current state. */
	case KNOT_ESPACE: return TRUNC; /* Truncated. */
	default:          return ERROR; /* Error. */
	}
}

static int solve_authority_dnssec(int state, knot_pkt_t *pkt, struct query_data *qdata, void *ctx)
{
	if (!have_dnssec(qdata)) {
		return state; /* DNSSEC not supported. */
	}

	int ret = KNOT_ERROR;

	/* Authenticated denial of existence. */
	switch (state) {
	case HIT:    ret = KNOT_EOK; break;
	case MISS:   ret = nsec_prove_nxdomain(pkt, qdata); break;
	case NODATA: ret = nsec_prove_nodata(pkt, qdata); break;
	case DELEG:  ret = nsec_prove_dp_security(pkt, qdata); break;
	case TRUNC:  ret = KNOT_ESPACE; break;
	case ERROR:  ret = KNOT_ERROR; break;
	default:
		assert(0);
		break;
	}

	/* RFC4035 3.1.3 Prove visited wildcards.
	 * Wildcard expansion applies for Name Error, Wildcard Answer and
	 * No Data proofs if at one point the search expanded a wildcard node.
	 * \note Do not attempt to prove non-authoritative data. */
	if (ret == KNOT_EOK && state != DELEG) {
		ret = nsec_prove_wildcards(pkt, qdata);
	}

	/* RFC4035, section 3.1 RRSIGs for RRs in AUTHORITY are mandatory. */
	if (ret == KNOT_EOK) {
		ret = nsec_append_rrsigs(pkt, qdata, false);
	}

	/* Evaluate final state. */
	switch (ret) {
	case KNOT_EOK:    return state; /* Keep current state. */
	case KNOT_ESPACE: return TRUNC; /* Truncated. */
	default:          return ERROR; /* Error. */
	}
}

static int solve_additional(int state, knot_pkt_t *pkt, struct query_data *qdata, void *ctx)
{
	/* Put OPT RR. */
	int ret = knot_pkt_put_opt(pkt);

	/* Scan all RRs in ANSWER/AUTHORITY. */
	for (uint16_t i = 0; i < pkt->rrset_count; ++i) {
		/* Skip types for which it doesn't apply. */
		if (!knot_rrtype_additional_needed(pkt->rr[i].type)) {
			continue;
		}
		/* Put additional records for given type. */
		ret = put_additional(pkt, &pkt->rr[i], qdata, &pkt->rr_info[i]);
		if (ret != KNOT_EOK) {
			break;
		}
	}

	/* Evaluate final state. */
	switch (ret) {
	case KNOT_EOK:    return state; /* Keep current state. */
	case KNOT_ESPACE: return TRUNC; /* Truncated. */
	default:          return ERROR; /* Error. */
	}
}

static int solve_additional_dnssec(int state, knot_pkt_t *pkt, struct query_data *qdata, void *ctx)
{
	if (!have_dnssec(qdata)) {
		return state; /* DNSSEC not supported. */
	}

	/* RFC4035, section 3.1 RRSIGs for RRs in ADDITIONAL are optional. */
	int ret = nsec_append_rrsigs(pkt, qdata, true);
	switch(ret) {
	case KNOT_ESPACE: return TRUNC;
	case KNOT_EOK:    return state;
	default:          return ERROR;
	}
}

int ns_put_rr(knot_pkt_t *pkt, const knot_rrset_t *rr,
              const knot_rrset_t *rrsigs, uint16_t compr_hint,
              uint32_t flags, struct query_data *qdata)
{
	if (rr->rrs.rr_count < 1) {
		dbg_ns("%s: refusing to put empty RR of type %u\n", __func__, rr->type);
		return KNOT_EMALF;
	}

	/* Wildcard expansion applies only for answers. */
	bool expand = false;
	if (pkt->current == KNOT_ANSWER) {
		/* Expand if RR is wildcard & we didn't query for wildcard. */
		expand = (knot_dname_is_wildcard(rr->owner) && !knot_dname_is_wildcard(qdata->name));
	}

	/* If we already have compressed name on the wire and compression hint,
	 * we can just insert RRSet and fake synthesis by using compression
	 * hint. */
	int ret = KNOT_EOK;
	knot_rrset_t to_add;
	if (compr_hint == COMPR_HINT_NONE && expand) {
		knot_dname_t *qname_cpy = knot_dname_copy(qdata->name, &pkt->mm);
		if (qname_cpy == NULL) {
			return KNOT_ENOMEM;
		}
		knot_rrset_init(&to_add, qname_cpy, rr->type, rr->rclass);
		int ret = knot_rdataset_copy(&to_add.rrs, &rr->rrs, &pkt->mm);
		if (ret != KNOT_EOK) {
			knot_dname_free(&qname_cpy, &pkt->mm);
		}
		to_add.additional = rr->additional;
		flags |= KNOT_PF_FREE;
	} else {
		to_add = *rr;
	}

	uint16_t prev_count = pkt->rrset_count;
	ret = knot_pkt_put(pkt, compr_hint, &to_add, flags);
	if (ret != KNOT_EOK && (flags & KNOT_PF_FREE)) {
		knot_rrset_clear(&to_add, &pkt->mm);
		return ret;
	}

	const bool inserted = (prev_count != pkt->rrset_count);
	if (inserted &&
	    !knot_rrset_empty(rrsigs) && rr->type != KNOT_RRTYPE_RRSIG) {
		// Get rrinfo of just inserted RR.
		knot_rrinfo_t *rrinfo = &pkt->rr_info[pkt->rrset_count - 1];
		ret = put_rrsig(rr->owner, rr->type, rrsigs, rrinfo, qdata);
	}

	return ret;
}

/*! \brief Helper for internet_answer repetitive code. */
#define SOLVE_STEP(solver, state, context) \
	state = (solver)(state, response, qdata, context); \
	if (state == TRUNC) { \
		return NS_PROC_DONE; \
	} else if (state == ERROR) { \
		return NS_PROC_FAIL; \
	}

static int default_answer(knot_pkt_t *response, struct query_data *qdata)
{
	int state = BEGIN;

	/* Resolve ANSWER. */
	dbg_ns("%s: writing %p ANSWER\n", __func__, response);
	knot_pkt_begin(response, KNOT_ANSWER);
	SOLVE_STEP(solve_answer, state, NULL);
	SOLVE_STEP(solve_answer_dnssec, state, NULL);

	/* Resolve AUTHORITY. */
	dbg_ns("%s: writing %p AUTHORITY\n", __func__, response);
	knot_pkt_begin(response, KNOT_AUTHORITY);
	SOLVE_STEP(solve_authority, state, NULL);
	SOLVE_STEP(solve_authority_dnssec, state, NULL);

	/* Resolve ADDITIONAL. */
	dbg_ns("%s: writing %p ADDITIONAL\n", __func__, response);
	knot_pkt_begin(response, KNOT_ADDITIONAL);
	SOLVE_STEP(solve_additional, state, NULL);
	SOLVE_STEP(solve_additional_dnssec, state, NULL);

	/* Write resulting RCODE. */
	knot_wire_set_rcode(response->wire, qdata->rcode);

	return NS_PROC_DONE;
}

static int planned_answer(struct query_plan *plan, knot_pkt_t *response, struct query_data *qdata)
{
	/* Before query processing code. */
	int state = BEGIN;
	struct query_step *step = NULL;
	WALK_LIST(step, plan->stage[QPLAN_BEGIN]) {
		SOLVE_STEP(step->process, state, step->ctx);
	}

	/* Begin processing. */
	for (int section = KNOT_ANSWER; section <= KNOT_ADDITIONAL; ++section) {
		dbg_ns("%s: writing section %u\n", __func__, section);
		knot_pkt_begin(response, section);
		WALK_LIST(step, plan->stage[QPLAN_STAGE + section]) {
			SOLVE_STEP(step->process, state, step->ctx);
		}
	}

	/* Write resulting RCODE. */
	knot_wire_set_rcode(response->wire, qdata->rcode);

	/* After query processing code. */
	WALK_LIST(step, plan->stage[QPLAN_END]) {
		SOLVE_STEP(step->process, state, step->ctx);
	}

	return NS_PROC_DONE;
}

#undef SOLVE_STEP

int internet_answer(knot_pkt_t *response, struct query_data *qdata)
{
	dbg_ns("%s(%p, %p)\n", __func__, response, qdata);
	if (response == NULL || qdata == NULL) {
		return NS_PROC_FAIL;
	}

	/* Check valid zone, transaction security (optional) and contents. */
	NS_NEED_ZONE(qdata, KNOT_RCODE_REFUSED);

	/* No applicable ACL, refuse transaction security. */
	if (knot_pkt_have_tsig(qdata->query)) {
		/* We have been challenged... */
		NS_NEED_AUTH(qdata->zone->xfr_out, qdata);

		/* Reserve space for TSIG. */
		knot_pkt_reserve(response, tsig_wire_maxsize(qdata->sign.tsig_key));
	}

	NS_NEED_ZONE_CONTENTS(qdata, KNOT_RCODE_SERVFAIL); /* Expired */

	/* Get answer to QNAME. */
	qdata->name = knot_pkt_qname(qdata->query);

	/* If the zone doesn't have a query plan, go for fast default. */
	conf_zone_t *zone_config = qdata->zone->conf;
	if (zone_config->query_plan == NULL) {
		return default_answer(response, qdata);
	}

	return planned_answer(zone_config->query_plan, response, qdata);
}

int internet_query_plan(struct query_plan *plan)
{
	query_plan_step(plan, QPLAN_ANSWER, solve_answer, NULL);
	query_plan_step(plan, QPLAN_ANSWER, solve_answer_dnssec, NULL);
	query_plan_step(plan, QPLAN_AUTHORITY, solve_authority, NULL);
	query_plan_step(plan, QPLAN_AUTHORITY, solve_authority_dnssec, NULL);
	query_plan_step(plan, QPLAN_ADDITIONAL, solve_additional, NULL);
	query_plan_step(plan, QPLAN_ADDITIONAL, solve_additional_dnssec, NULL);

	return KNOT_EOK;
}<|MERGE_RESOLUTION|>--- conflicted
+++ resolved
@@ -471,13 +471,8 @@
 		dbg_ns("%s: name %p covered by wildcard\n", __func__, qdata->name);
 
 		/* Find wildcard child in the zone. */
-<<<<<<< HEAD
-		const knot_node_t *wildcard_node =
+		const zone_node_t *wildcard_node =
 		                zone_contents_find_wildcard_child(
-=======
-		const zone_node_t *wildcard_node =
-		                knot_zone_contents_find_wildcard_child(
->>>>>>> 76b3dbcc
 		                        qdata->zone->contents, qdata->encloser);
 
 		qdata->node = wildcard_node;
