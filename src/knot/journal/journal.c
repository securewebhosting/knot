--- conflicted
+++ resolved
@@ -770,7 +770,6 @@
 static int vals_to_changeset(knot_db_val_t *vals, int nvals,
                              const knot_dname_t *zone_name, changeset_t **ch, bool is_bootstrap)
 {
-<<<<<<< HEAD
 	local_array(uint8_t *, valps, nvals)
 	local_array(size_t, vallens, nvals)
 	if (valps == NULL || vallens == NULL) {
@@ -779,12 +778,7 @@
 		return KNOT_ENOMEM;
 	}
 
-	for (int i = 0; i < nvals; i++) {
-=======
-	uint8_t *valps[nvals];
-	size_t vallens[nvals];
 	for (size_t i = 0; i < nvals; i++) {
->>>>>>> 0a186b81
 		valps[i] = vals[i].data + JOURNAL_HEADER_SIZE;
 		vallens[i] = vals[i].len - JOURNAL_HEADER_SIZE;
 	}
