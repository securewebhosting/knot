--- conflicted
+++ resolved
@@ -79,15 +79,9 @@
  *
  * \return Error code, KNOT_EOK if successful.
  */
-<<<<<<< HEAD
-int knot_zone_create_nsec_chain(const knot_zone_contents_t *zone,
-                                knot_changeset_t *changeset,
-                                const zone_keyset_t *zone_keys,
-=======
 int knot_zone_create_nsec_chain(const zone_contents_t *zone,
                                 changeset_t *changeset,
-                                const knot_zone_keys_t *zone_keys,
->>>>>>> 1d5a513d
+                                const zone_keyset_t *zone_keys,
                                 const knot_dnssec_policy_t *policy);
 
 /*! @} */