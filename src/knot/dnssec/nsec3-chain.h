--- conflicted
+++ resolved
@@ -38,12 +38,7 @@
  *
  * \return KNOT_E*
  */
-<<<<<<< HEAD
-int knot_nsec3_create_chain(const knot_zone_contents_t *zone, uint32_t ttl,
-                            knot_changeset_t *changeset);
-=======
 int knot_nsec3_create_chain(const zone_contents_t *zone, uint32_t ttl,
                             changeset_t *changeset);
 
-/*! @} */
->>>>>>> 1d5a513d
+/*! @} */