--- conflicted
+++ resolved
@@ -38,15 +38,9 @@
  * \brief Parameters to be used in connect_nsec_nodes callback.
  */
 typedef struct {
-<<<<<<< HEAD
-	uint32_t ttl;                      // TTL for NSEC(3) records
-	changeset_t *changeset;       // Changeset for NSEC(3) changes
-	const zone_contents_t *zone;  // Updated zone
-=======
 	uint32_t ttl;			// TTL for NSEC(3) records
 	changeset_t *changeset;		// Changeset for NSEC(3) changes
 	const zone_contents_t *zone;	// Updated zone
->>>>>>> 19e5cfda
 } nsec_chain_iterate_data_t;
 
 /*!
