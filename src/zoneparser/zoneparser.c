--- conflicted
+++ resolved
@@ -1662,19 +1662,8 @@
 
 	debug_zp("rdata adjusted\n");
 
-<<<<<<< HEAD
-//	dnslib_zone_dump(parser->current_zone);
-
 	dnslib_zdump_binary(parser->current_zone, outfile);
 
-//	dnslib_zone_t *new_zone = dnslib_zone_load(outfile);
-
-//	dnslib_zone_dump(new_zone);
-
-=======
-	dnslib_zdump_binary(parser->current_zone, dump_file_name);
-
->>>>>>> 764a5927
 	/* This is *almost* unnecessary */
 	dnslib_zone_deep_free(&(parser->current_zone));
 
@@ -1685,8 +1674,5 @@
 	totalerrors += parser->errors;
 
 	zparser_free();
-<<<<<<< HEAD
 	free(zdb_dbpath);
-=======
->>>>>>> 764a5927
-}
+}
