/*
 * zonec.c -- zone compiler.
 *
 * Copyright (c) 2001-2006, NLnet Labs. All rights reserved.
 *
 * See LICENSE for the license.
 *
 */

#include <assert.h>
#include <fcntl.h>
#include <ctype.h>
#include <errno.h>
#include <limits.h>
#include <stdio.h>
#include <string.h>
#include <unistd.h>
#include <stdlib.h>
#include <time.h>
#include <netinet/in.h>
#include <netdb.h>
#include <assert.h>

#include "common.h"
#include "zonec.h"
#include "dnslib/dname.h"
#include "dnslib/rrset.h"
#include "dnslib/rdata.h"
#include "dnslib/node.h"
#include "dnslib/zone.h"
#include "dnslib/rrsig.h"
#include "dnslib/descriptor.h"
#include "dnslib/debug.h"
#include "parser-util.h"
#include "zparser.h"
#include "zone-dump.h"
#include "zone-load.h"

//#include "dnslib/debug.h"

#define IP6ADDRLEN	(128/8)
#define	NS_INT16SZ	2
#define NS_INADDRSZ 4
#define NS_IN6ADDRSZ 16
#define APL_NEGATION_MASK      0x80U

void rrsig_list_init(rrsig_list_t **head)
{
	*head = NULL;
}

static inline uint8_t * rdata_atom_data(dnslib_rdata_item_t item)
{
	return (uint8_t *)(item.raw_data + 1);
}

uint16_t rrsig_type_covered(dnslib_rrset_t *rrset)
{
	assert(rrset->rdata->items[0].raw_data[0] == sizeof(uint16_t));

	/* TODO should this not be items[0].raw_data ? */
	return ntohs(* (uint16_t *) rdata_atom_data(rrset->rdata->items[0]));
}

static void rrsig_list_add(rrsig_list_t **head, dnslib_rrsig_set_t *rrsig)
{
	if (*head == NULL) {
		*head = malloc(sizeof(rrsig_list_t));
		(*head)->next = NULL;
		(*head)->data = rrsig;
	} else {
		rrsig_list_t *tmp = malloc(sizeof(*tmp));
		tmp->next = *head;
		tmp->data = rrsig;
		*head = tmp;
	}
}

void rrsig_list_delete(rrsig_list_t *head)
{
	rrsig_list_t *tmp;
	while (head != NULL) {
		tmp = head;
		head = head->next;
		free(tmp);
	}
}

static inline int rdata_atom_is_domain(uint16_t type, size_t index)
{
	const dnslib_rrtype_descriptor_t *descriptor
	= dnslib_rrtype_descriptor_by_type(type);
	return (index < descriptor->length
	        && (descriptor->wireformat[index] ==
		DNSLIB_RDATA_WF_COMPRESSED_DNAME  ||
		descriptor->wireformat[index] ==
		DNSLIB_RDATA_WF_UNCOMPRESSED_DNAME));
}

static inline uint8_t rdata_atom_wireformat_type(uint16_t type, size_t index)
{
	const dnslib_rrtype_descriptor_t *descriptor
	= dnslib_rrtype_descriptor_by_type(type);
	assert(index < descriptor->length);
//	return (rdata_wireformat_type) descriptor->wireformat[index];
	return descriptor->wireformat[index];
}

ssize_t rdata_wireformat_to_rdata_atoms(const uint8_t *wireformat,
                                        uint16_t rrtype,
                                        const uint16_t data_size,
                                        dnslib_rdata_item_t *items)
{
//	size_t end = buffer_position(packet) + data_size;
	uint8_t const *end = wireformat + data_size; //XXX + 1?
	size_t i;
	dnslib_rdata_item_t temp_rdatas[MAXRDATALEN];
	dnslib_rrtype_descriptor_t *descriptor =
	        dnslib_rrtype_descriptor_by_type(rrtype);

	assert(descriptor->length <= MAXRDATALEN);

	/*	if (!buffer_available(packet, data_size)) {
			return -1;
		}*/

	for (i = 0; i < descriptor->length; ++i) {
		int is_domain = 0;
		int is_normalized = 0;
		int is_wirestore = 0;
		size_t length = 0;
		int required = descriptor->length;

		switch (rdata_atom_wireformat_type(rrtype, i)) {
		case DNSLIB_RDATA_WF_COMPRESSED_DNAME:
		case DNSLIB_RDATA_WF_UNCOMPRESSED_DNAME:
			is_domain = 1;
			is_normalized = 1;
			break;
		case DNSLIB_RDATA_WF_LITERAL_DNAME:
			is_domain = 1;
			is_wirestore = 1;
			break;
		case DNSLIB_RDATA_WF_BYTE:
			length = sizeof(uint8_t);
			break;
		case DNSLIB_RDATA_WF_SHORT:
			length = sizeof(uint16_t);
			break;
		case DNSLIB_RDATA_WF_LONG:
			length = sizeof(uint32_t);
			break;
		case DNSLIB_RDATA_WF_TEXT:
		case DNSLIB_RDATA_WF_BINARYWITHLENGTH:
			/* Length is stored in the first byte.  */
			length = 1;
			if (wireformat <= end) {
			}
			/*if (buffer_position(packet) + length <= end) {
			length += buffer_current(packet)[length - 1];
			}*/
			break;
		case DNSLIB_RDATA_WF_A:
			length = sizeof(in_addr_t);
			break;
		case DNSLIB_RDATA_WF_AAAA:
			length = IP6ADDRLEN;
			break;
		case DNSLIB_RDATA_WF_BINARY:
			/* Remaining RDATA is binary.  */
			length = end - wireformat;
//			length = end - buffer_position(packet);
			break;
		case DNSLIB_RDATA_WF_APL:
			length = (sizeof(uint16_t)    /* address family */
			          + sizeof(uint8_t)   /* prefix */
			          + sizeof(uint8_t)); /* length */
			if (wireformat + length <= end) {
				/* Mask out negation bit.  */
//				length += (wireformat[length - 1]
//TODO					   & APL_LENGTH_MASK);
				assert(0); // not yet implemented
			}
			break;
		case DNSLIB_RDATA_WF_IPSECGATEWAY:
			switch (rdata_atom_data(temp_rdatas[1])[0]) {
			/* gateway type */
			default:
			case IPSECKEY_NOGATEWAY:
				length = 0;
				break;
			case IPSECKEY_IP4:
				length = 4; //IP4ADDRLEN; XXX
				break;
			case IPSECKEY_IP6:
				length = IP6ADDRLEN;
				break;
			case IPSECKEY_DNAME:
				is_domain = 1;
				is_normalized = 1;
				is_wirestore = 1;
				break;
			}
			break;
		}

		if (is_domain) {
			const dnslib_dname_t *dname;

			if (!required && (wireformat == end)) {
				break;
			}

			char *tmp_dname_str = malloc(sizeof(char) * length);
			//XXX ???

			memcpy(tmp_dname_str, wireformat, length);

			dname = dnslib_dname_new_from_str(tmp_dname_str,
			                                  strlen(tmp_dname_str),
			                                  NULL);
			if (is_wirestore) { //XXX WTH...
				/*temp_rdatas[i].raw_data =
					(uint16_t *) region_alloc(
				region, sizeof(uint16_t) + dname->name_size);
				temp_rdatas[i].data[0] = dname->name_size;
				memcpy(temp_rdatas[i].data+1, dname_name(dname),
				dname->name_size); */
			}
		} else {
			if (wireformat + length > end) {
				if (required) {
					/* Truncated RDATA.  */
					return -1;
				} else {
					break;
				}
			}

			/*temp_rdatas[i].data = (uint16_t *) region_alloc(
				region, sizeof(uint16_t) + length);
				temp_rdatas[i].data[0] = length;
				buffer_read(packet,
					    temp_rdatas[i].data + 1, length);*/
		}
	}

	if (wireformat < end) {
		/* Trailing garbage.  */
//		region_destroy(temp_region);
		return -1;
	}

	*items = *temp_rdatas;
	/*	*rdatas = (rdata_atom_type *) region_alloc_init(
			region, temp_rdatas, i * sizeof(rdata_atom_type)); */
	return (ssize_t)i;
}



/* Taken from RFC 2535, section 7.  */
dnslib_lookup_table_t dns_algorithms[] = {
	{ 1, "RSAMD5" },	/* RFC 2537 */
	{ 2, "DH" },		/* RFC 2539 */
	{ 3, "DSA" },		/* RFC 2536 */
	{ 4, "ECC" },
	{ 5, "RSASHA1" },	/* RFC 3110 */
	{ 252, "INDIRECT" },
	{ 253, "PRIVATEDNS" },
	{ 254, "PRIVATEOID" },
	{ 0, NULL }
};

/* Taken from RFC 4398, section 2.1.  */
dnslib_lookup_table_t dns_certificate_types[] = {
	/*	0		Reserved */
	{ 1, "PKIX" },	/* X.509 as per PKIX */
	{ 2, "SPKI" },	/* SPKI cert */
	{ 3, "PGP" },	/* OpenPGP packet */
	{ 4, "IPKIX" },	/* The URL of an X.509 data object */
	{ 5, "ISPKI" },	/* The URL of an SPKI certificate */
	{ 6, "IPGP" },	/* The fingerprint and URL of an OpenPGP packet */
	{ 7, "ACPKIX" },	/* Attribute Certificate */
	{ 8, "IACPKIX" },	/* The URL of an Attribute Certificate */
	{ 253, "URI" },	/* URI private */
	{ 254, "OID" },	/* OID private */
	/*	255 		Reserved */
	/* 	256-65279	Available for IANA assignment */
	/*	65280-65534	Experimental */
	/*	65535		Reserved */
	{ 0, NULL }
};

/* Imported from lexer. */
extern int hexdigit_to_int(char ch);




/* Some global flags... */
static int vflag = 0;
/* if -v then print progress each 'progress' RRs */
static int progress = 10000;

/* Total errors counter */
static long int totalerrors = 0;
static long int totalrrs = 0;

extern uint8_t nsecbits[NSEC_WINDOW_COUNT][NSEC_WINDOW_BITS_SIZE];
extern uint16_t nsec_highest_rcode;

/*
 * Allocate SIZE+sizeof(uint16_t) bytes and store SIZE in the first
 * element.  Return a pointer to the allocation.
 */
static uint8_t * alloc_rdata(size_t size)
{
	uint8_t *result = malloc(sizeof(uint8_t) + size);
	*result = size;
	return result;
}

uint8_t * alloc_rdata_init(const void *data, size_t size)
{
	uint8_t *result = malloc(sizeof(uint8_t) + size);
	*result = size;
	memcpy(result + 1, data, size);
	return result;
}

/*
 * These are parser function for generic zone file stuff.
 */
uint8_t * zparser_conv_hex(const char *hex, size_t len)
{
	/* convert a hex value to wireformat */
	uint8_t *r = NULL;
	uint8_t *t;
	int i;

	if (len % 2 != 0) {
		fprintf(stderr, "number of hex digits must be a multiple of 2");
	} else if (len > MAX_RDLENGTH * 2) {
		fprintf(stderr, "hex data exceeds maximum rdata length (%d)",
		        MAX_RDLENGTH);
	} else {
		/* the length part */

		r = alloc_rdata(len / 2);

		t = (uint8_t *)(r + 1);

		/* Now process octet by octet... */
		while (*hex) {
			*t = 0;
			for (i = 16; i >= 1; i -= 15) {
				if (isxdigit((int)*hex)) {
					*t += hexdigit_to_int(*hex) * i;
				} else {
					fprintf(stderr,
					        "illegal hex character '%c'",
					        (int) *hex);
					return NULL;
				}
				++hex;
			}
			++t;
		}
	}
	return r;
}

/* convert hex, precede by a 1-byte length */
uint8_t * zparser_conv_hex_length(const char *hex, size_t len)
{
	uint8_t *r = NULL;
	uint8_t *t;
	int i;
	if (len % 2 != 0) {
		fprintf(stderr, "number of hex digits must be a multiple of 2");
	} else if (len > 255 * 2) {
		fprintf(stderr, "hex data exceeds 255 bytes");
	} else {
		uint8_t *l;

		/* the length part */
		r = alloc_rdata(len / 2 + 1);
		t = (uint8_t *)(r + 1);

		l = t++;
		*l = '\0';

		/* Now process octet by octet... */
		while (*hex) {
			*t = 0;
			for (i = 16; i >= 1; i -= 15) {
				if (isxdigit((int)*hex)) {
					*t += hexdigit_to_int(*hex) * i;
				} else {
					fprintf(stderr,
					        "illegal hex character '%c'",
					        (int) *hex);
					return NULL;
				}
				++hex;
			}
			++t;
			++*l;
		}
	}
	return r;
}

uint8_t * zparser_conv_time(const char *time)
{
	/* convert a time YYHM to wireformat */
	uint8_t *r = NULL;
	struct tm tm;

	/* Try to scan the time... */
	if (!strptime(time, "%Y%m%d%H%M%S", &tm)) {
		fprintf(stderr, "date and time is expected");
	} else {
		uint32_t l = htonl(mktime_from_utc(&tm));
		r = alloc_rdata_init(&l, sizeof(l));
	}
	return r;
}

uint8_t * zparser_conv_services(const char *protostr,
                      char *servicestr)
{
	/*
	 * Convert a protocol and a list of service port numbers
	 * (separated by spaces) in the rdata to wireformat
	 */
	uint8_t *r = NULL;
	uint8_t *p;
	uint8_t bitmap[65536/8];
	char sep[] = " ";
	char *word;
	int max_port = -8;
	/* convert a protocol in the rdata to wireformat */
	struct protoent *proto;

	memset(bitmap, 0, sizeof(bitmap));

	proto = getprotobyname(protostr);
	if (!proto) {
		proto = getprotobynumber(atoi(protostr));
	}
	if (!proto) {
		fprintf(stderr, "unknown protocol '%s'", protostr);
		return NULL;
	}

	for (word = strtok(servicestr, sep); word; word = strtok(NULL, sep)) {
		struct servent *service;
		int port;

		service = getservbyname(word, proto->p_name);
		if (service) {
			/* Note: ntohs not ntohl!  Strange but true.  */
			/* XXX uint8_t ??? */
			port = ntohs((uint16_t) service->s_port);
		} else {
			char *end;
			port = strtol(word, &end, 10);
			if (*end != '\0') {
				fprintf(stderr,
				        "unknown service '%s' for"
					" protocol '%s'",
				        word, protostr);
				continue;
			}
		}

		if (port < 0 || port > 65535) {
			fprintf(stderr, "bad port number %d", port);
		} else {
			set_bit(bitmap, port);
			if (port > max_port) {
				max_port = port;
			}
		}
	}

	r = alloc_rdata(sizeof(uint8_t) + max_port / 8 + 1);
	p = (uint8_t *)(r + 1);
	*p = proto->p_proto;
	memcpy(p + 1, bitmap, *r);

	return r;
}

uint8_t * zparser_conv_serial(const char *serialstr)
{
	//printf("CONV SERIAL: %s\n", serialstr);
	uint8_t *r = NULL;
	uint32_t serial;
	const char *t;

	serial = strtoserial(serialstr, &t);
	if (*t != '\0') {
		fprintf(stderr, "serial is expected");
	} else {
		serial = htonl(serial);
		r = alloc_rdata_init(&serial, sizeof(serial));
	}
	return r;
}

uint8_t * zparser_conv_period(const char *periodstr)
{
	/* convert a time period (think TTL's) to wireformat) */
	uint8_t *r = NULL;
	uint32_t period;
	const char *end;

	/* Allocate required space... */
	period = strtottl(periodstr, &end);
	if (*end != '\0') {
		fprintf(stderr, "time period is expected");
	} else {
		period = htonl(period);
		r = alloc_rdata_init(&period, sizeof(period));
	}
	return r;
}

uint8_t * zparser_conv_short(const char *text)
{
	uint8_t *r = NULL;
	uint16_t value;
	char *end;

	value = htons((uint16_t) strtol(text, &end, 10));
	if (*end != '\0') {
		fprintf(stderr, "integer value is expected");
	} else {
		r = alloc_rdata_init(&value, sizeof(value));
	}
	return r;
}

uint8_t * zparser_conv_byte(const char *text)
{
	uint8_t *r = NULL;
	uint8_t value;
	char *end;

	value = (uint8_t) strtol(text, &end, 10);
	if (*end != '\0') {
		fprintf(stderr, "integer value is expected");
	} else {
		r = alloc_rdata_init(&value, sizeof(value));
	}
	return r;
}

uint8_t * zparser_conv_algorithm(const char *text)
{
	const dnslib_lookup_table_t *alg;
	uint8_t id;

	alg = dnslib_lookup_by_name(dns_algorithms, text);
	if (alg) {
		id = (uint8_t) alg->id;
	} else {
		char *end;
		id = (uint8_t) strtol(text, &end, 10);
		if (*end != '\0') {
			fprintf(stderr, "algorithm is expected");
			return NULL;
		}
	}

	return alloc_rdata_init(&id, sizeof(id));
}

uint8_t * zparser_conv_certificate_type(const char *text)
{
	/* convert a algoritm string to integer */
	const dnslib_lookup_table_t *type;
	uint16_t id;

	type = dnslib_lookup_by_name(dns_certificate_types, text);
	if (type) {
		id = htons((uint16_t) type->id);
	} else {
		char *end;
		id = htons((uint16_t) strtol(text, &end, 10));
		if (*end != '\0') {
			fprintf(stderr, "certificate type is expected");
			return NULL;
		}
	}

	return alloc_rdata_init(&id, sizeof(id));
}

uint8_t * zparser_conv_a(const char *text)
{
	in_addr_t address;
	uint8_t *r = NULL;

	if (inet_pton(AF_INET, text, &address) != 1) {
		fprintf(stderr, "invalid IPv4 address '%s'", text);
	} else {
		r = alloc_rdata_init(&address, sizeof(address));
	}
	return r;
}

uint8_t * zparser_conv_aaaa(const char *text)
{
	uint8_t address[IP6ADDRLEN];
	uint8_t *r = NULL;

	if (inet_pton(AF_INET6, text, address) != 1) {
		fprintf(stderr, "invalid IPv6 address '%s'", text);
	} else {
		r = alloc_rdata_init(address, sizeof(address));
	}
	return r;
}

uint8_t * zparser_conv_text(const char *text, size_t len)
{
	uint8_t *r = NULL;

	if (len > 255) {
		fprintf(stderr, "text string is longer than 255 characters,"
		        " try splitting it into multiple parts");
	} else {
		uint8_t *p;
		r = alloc_rdata(len + 1);
		p = (uint8_t *)(r + 1);
		*p = len;
		memcpy(p + 1, text, len);
	}
	return r;
}

uint8_t * zparser_conv_dns_name(const uint8_t *name, size_t len)
{
	uint8_t *r = NULL;
	uint8_t *p = NULL;
	r = alloc_rdata(len);
	p = (uint8_t *)(r + 1);
	memcpy(p, name, len);

	return r;
}

uint8_t * zparser_conv_b32(const char *b32)
{
	uint8_t buffer[B64BUFSIZE];
	uint8_t *r = NULL;
	int i;

	if (strcmp(b32, "-") == 0) {
		return alloc_rdata_init("", 1);
	}
	i = my_b32_pton(b32, buffer + 1, B64BUFSIZE - 1);
	if (i == -1 || i > 255) {
		fprintf(stderr, "invalid base32 data");
	} else {
		buffer[0] = i; /* store length byte */
		r = alloc_rdata_init(buffer, i + 1);
	}
	return r;
}

uint8_t * zparser_conv_b64(const char *b64)
{
	uint8_t buffer[B64BUFSIZE];
	uint8_t *r = NULL;
	int i;

	i = b64_pton(b64, buffer, B64BUFSIZE);
	if (i == -1) {
		fprintf(stderr, "invalid base64 data");
	} else {
		r = alloc_rdata_init(buffer, i);
	}
	return r;
}

uint8_t * zparser_conv_rrtype(const char *text)
{
	uint8_t *r = NULL;
	uint16_t type = dnslib_rrtype_from_string(text);

	if (type == 0) {
		fprintf(stderr, "unrecognized RR type '%s'", text);
	} else {
		type = htons(type);
		r = alloc_rdata_init(&type, sizeof(type));
	}
	return r;
}

uint8_t * zparser_conv_nxt(uint8_t nxtbits[])
{
	/* nxtbits[] consists of 16 bytes with some zero's in it
	 * copy every byte with zero to r and write the length in
	 * the first byte
	 */
	uint16_t i;
	uint16_t last = 0;

	for (i = 0; i < 16; i++) {
		if (nxtbits[i] != 0) {
			last = i + 1;
		}
	}

	return alloc_rdata_init(nxtbits, last);
}


/* we potentially have 256 windows, each one is numbered. empty ones
 * should be discarded
 */
uint8_t * zparser_conv_nsec(uint8_t nsecbits[NSEC_WINDOW_COUNT]
                                             [NSEC_WINDOW_BITS_SIZE])
{
	/* nsecbits contains up to 64K of bits which represent the
	 * types available for a name. Walk the bits according to
	 * nsec++ draft from jakob
	 */
	uint8_t *r;
	uint8_t *ptr;
	size_t i, j;
	uint16_t window_count = 0;
	uint16_t total_size = 0;
	uint16_t window_max = 0;

	/* The used windows.  */
	int used[NSEC_WINDOW_COUNT];
	/* The last byte used in each the window.  */
	int size[NSEC_WINDOW_COUNT];

	window_max = 1 + (nsec_highest_rcode / 256);

	/* used[i] is the i-th window included in the nsec
	 * size[used[0]] is the size of window 0
	 */

	/* walk through the 256 windows */
	for (i = 0; i < window_max; ++i) {
		int empty_window = 1;
		/* check each of the 32 bytes */
		for (j = 0; j < NSEC_WINDOW_BITS_SIZE; ++j) {
			if (nsecbits[i][j] != 0) {
				size[i] = j + 1;
				empty_window = 0;
			}
		}
		if (!empty_window) {
			used[window_count] = i;
			window_count++;
		}
	}

	for (i = 0; i < window_count; ++i) {
		total_size += sizeof(uint16_t) + size[used[i]];
	}

	r = alloc_rdata(total_size);
	ptr = (uint8_t *)(r + 1);

	/* now walk used and copy it */
	for (i = 0; i < window_count; ++i) {
		ptr[0] = used[i];
		ptr[1] = size[used[i]];
		memcpy(ptr + 2, &nsecbits[used[i]], size[used[i]]);
		ptr += size[used[i]] + 2;
	}

	return r;
}

/* Parse an int terminated in the specified range. */
static int parse_int(const char *str,
          char **end,
          int *result,
          const char *name,
          int min,
          int max)
{
	*result = (int) strtol(str, end, 10);
	if (*result < min || *result > max) {
		fprintf(stderr, "%s must be within the range [%d .. %d]",
		        name,
		        min,
		        max);
		return 0;
	} else {
		return 1;
	}
}

/* RFC1876 conversion routines */
static unsigned int poweroften[10] = {1, 10, 100, 1000, 10000, 100000,
                                      1000000, 10000000, 100000000, 1000000000
                                     };

/*
 * Converts ascii size/precision X * 10**Y(cm) to 0xXY.
 * Sets the given pointer to the last used character.
 *
 */
static uint8_t precsize_aton(char *cp, char **endptr)
{
	unsigned int mval = 0, cmval = 0;
	uint8_t retval = 0;
	int exponent;
	int mantissa;

	while (isdigit((int)*cp)) {
		mval = mval * 10 + hexdigit_to_int(*cp++);
	}

	if (*cp == '.') {	/* centimeters */
		cp++;
		if (isdigit((int)*cp)) {
			cmval = hexdigit_to_int(*cp++) * 10;
			if (isdigit((int)*cp)) {
				cmval += hexdigit_to_int(*cp++);
			}
		}
	}

	if (mval >= poweroften[7]) {
		/* integer overflow possible for *100 */
		mantissa = mval / poweroften[7];
		exponent = 9; /* max */
	} else {
		cmval = (mval * 100) + cmval;

		for (exponent = 0; exponent < 9; exponent++)
			if (cmval < poweroften[exponent+1]) {
				break;
			}

		mantissa = cmval / poweroften[exponent];
	}
	if (mantissa > 9) {
		mantissa = 9;
	}

	retval = (mantissa << 4) | exponent;

	if (*cp == 'm') {
		cp++;
	}

	*endptr = cp;

	return (retval);
}

/*
 * Parses a specific part of rdata.
 *
 * Returns:
 *
 *	number of elements parsed
 *	zero on error
 *
 */
uint8_t * zparser_conv_loc(char *str)
{
	uint8_t *r;
	uint32_t *p;
	int i;
	int deg, min, secs;	/* Secs is stored times 1000.  */
	uint32_t lat = 0, lon = 0, alt = 0;
	/* encoded defaults: version=0 sz=1m hp=10000m vp=10m */
	uint8_t vszhpvp[4] = {0, 0x12, 0x16, 0x13};
	char *start;
	double d;

	for (;;) {
		deg = min = secs = 0;

		/* Degrees */
		if (*str == '\0') {
			fprintf(stderr, "unexpected end of LOC data");
			return NULL;
		}

		if (!parse_int(str, &str, &deg, "degrees", 0, 180)) {
			return NULL;
		}
		if (!isspace((int)*str)) {
			fprintf(stderr, "space expected after degrees");
			return NULL;
		}
		++str;

		/* Minutes? */
		if (isdigit((int)*str)) {
			if (!parse_int(str, &str, &min, "minutes", 0, 60)) {
				return NULL;
			}
			if (!isspace((int)*str)) {
				fprintf(stderr, "space expected after minutes");
				return NULL;
			}
			++str;
		}

		/* Seconds? */
		if (isdigit((int)*str)) {
			start = str;
			if (!parse_int(str, &str, &i, "seconds", 0, 60)) {
				return NULL;
			}

			if (*str == '.' && !parse_int(str + 1, &str, &i,
				                      "seconds fraction",
						      0, 999)) {
				return NULL;
			}

			if (!isspace((int)*str)) {
				fprintf(stderr, "space expected after seconds");
				return NULL;
			}

			if (sscanf(start, "%lf", &d) != 1) {
				fprintf(stderr, "error parsing seconds");
			}

			if (d < 0.0 || d > 60.0) {
				fprintf(stderr,
				        "seconds not in range 0.0 .. 60.0");
			}

			secs = (int)(d * 1000.0 + 0.5);
			++str;
		}

		switch (*str) {
		case 'N':
		case 'n':
			lat = ((uint32_t)1 << 31) +
				(deg * 3600000 + min * 60000 + secs);
			break;
		case 'E':
		case 'e':
			lon = ((uint32_t)1 << 31) +
				(deg * 3600000 + min * 60000 + secs);
			break;
		case 'S':
		case 's':
			lat = ((uint32_t)1 << 31) -
				(deg * 3600000 + min * 60000 + secs);
			break;
		case 'W':
		case 'w':
			lon = ((uint32_t)1 << 31) -
				(deg * 3600000 + min * 60000 + secs);
			break;
		default:
			fprintf(stderr,
			        "invalid latitude/longtitude: '%c'", *str);
			return NULL;
		}
		++str;

		if (lat != 0 && lon != 0) {
			break;
		}

		if (!isspace((int)*str)) {
			fprintf(stderr, "space expected after"
			        " latitude/longitude");
			return NULL;
		}
		++str;
	}

	/* Altitude */
	if (*str == '\0') {
		fprintf(stderr, "unexpected end of LOC data");
		return NULL;
	}

	if (!isspace((int)*str)) {
		fprintf(stderr, "space expected before altitude");
		return NULL;
	}
	++str;

	start = str;

	/* Sign */
	if (*str == '+' || *str == '-') {
		++str;
	}

	/* Meters of altitude... */
	(void) strtol(str, &str, 10);
	switch (*str) {
	case ' ':
	case '\0':
	case 'm':
		break;
	case '.':
		if (!parse_int(str + 1, &str, &i, "altitude fraction", 0, 99)) {
			return NULL;
		}
		if (!isspace((int)*str) && *str != '\0' && *str != 'm') {
			fprintf(stderr, "altitude fraction must be a number");
			return NULL;
		}
		break;
	default:
		fprintf(stderr, "altitude must be expressed in meters");
		return NULL;
	}
	if (!isspace((int)*str) && *str != '\0') {
		++str;
	}

	if (sscanf(start, "%lf", &d) != 1) {
		fprintf(stderr, "error parsing altitude");
	}

	alt = (uint32_t)(10000000.0 + d * 100 + 0.5);

	if (!isspace((int)*str) && *str != '\0') {
		fprintf(stderr, "unexpected character after altitude");
		return NULL;
	}

	/* Now parse size, horizontal precision and vertical precision if any */
	for (i = 1; isspace((int)*str) && i <= 3; i++) {
		vszhpvp[i] = precsize_aton(str + 1, &str);

		if (!isspace((int)*str) && *str != '\0') {
			fprintf(stderr, "invalid size or precision");
			return NULL;
		}
	}

	/* Allocate required space... */
	r = alloc_rdata(16);
	p = (uint32_t *)(r + 1);

	memmove(p, vszhpvp, 4);
	write_uint32(p + 1, lat);
	write_uint32(p + 2, lon);
	write_uint32(p + 3, alt);

	return r;
}

/*
 * Convert an APL RR RDATA element.
 */
uint8_t * zparser_conv_apl_rdata(char *str)
{
	int negated = 0;
	uint16_t address_family;
	uint8_t prefix;
	uint8_t maximum_prefix;
	uint8_t length;
	uint8_t address[IP6ADDRLEN];
	char *colon = strchr(str, ':');
	char *slash = strchr(str, '/');
	int af;
	int rc;
	uint16_t rdlength;
	uint8_t *r;
	uint8_t *t;
	char *end;
	long p;

	if (!colon) {
		fprintf(stderr, "address family separator is missing");
		return NULL;
	}
	if (!slash) {
		fprintf(stderr, "prefix separator is missing");
		return NULL;
	}

	*colon = '\0';
	*slash = '\0';

	if (*str == '!') {
		negated = 1;
		++str;
	}

	if (strcmp(str, "1") == 0) {
		address_family = htons(1);
		af = AF_INET;
		length = sizeof(in_addr_t);
		maximum_prefix = length * 8;
	} else if (strcmp(str, "2") == 0) {
		address_family = htons(2);
		af = AF_INET6;
		length = IP6ADDRLEN;
		maximum_prefix = length * 8;
	} else {
		fprintf(stderr, "invalid address family '%s'", str);
		return NULL;
	}

	rc = inet_pton(af, colon + 1, address);
	if (rc == 0) {
		fprintf(stderr, "invalid address '%s'", colon + 1);
		return NULL;
	} else if (rc == -1) {
		fprintf(stderr, "inet_pton failed: %s", strerror(errno));
		return NULL;
	}

	/* Strip trailing zero octets.	*/
	while (length > 0 && address[length - 1] == 0) {
		--length;
	}


	p = strtol(slash + 1, &end, 10);
	if (p < 0 || p > maximum_prefix) {
		fprintf(stderr, "prefix not in the range 0 .. %d",
		        maximum_prefix);
		return NULL;
	} else if (*end != '\0') {
		fprintf(stderr, "invalid prefix '%s'", slash + 1);
		return NULL;
	}
	prefix = (uint8_t) p;

	rdlength = (sizeof(address_family) + sizeof(prefix) + sizeof(length)
	            + length);
	r = alloc_rdata(rdlength);
	t = (uint8_t *)(r + 1);

	memcpy(t, &address_family, sizeof(address_family));
	t += sizeof(address_family);
	memcpy(t, &prefix, sizeof(prefix));
	t += sizeof(prefix);
	memcpy(t, &length, sizeof(length));
	if (negated) {
		*t |= APL_NEGATION_MASK;
	}
	t += sizeof(length);
	memcpy(t, address, length);

	return r;
}

/*
 * Below some function that also convert but not to wireformat
 * but to "normal" (int,long,char) types
 */

uint32_t zparser_ttl2int(const char *ttlstr, int *error)
{
	/* convert a ttl value to a integer
	 * return the ttl in a int
	 * -1 on error
	 */

	uint32_t ttl;
	const char *t;

	ttl = strtottl(ttlstr, &t);
	if (*t != 0) {
		fprintf(stderr, "invalid TTL value: %s", ttlstr);
		*error = 1;
	}

	return ttl;
}

void zadd_rdata_wireformat(uint8_t *data)
{
	parser->temporary_items[parser->rdata_count].raw_data = (uint8_t *)data;
	parser->rdata_count++;
}

/**
 * Used for TXT RR's to grow with undefined number of strings.
 */
void zadd_rdata_txt_wireformat(uint8_t *data, int first)
{
	dnslib_rdata_item_t *rd;

	/* First STR in str_seq, allocate 65K in first unused rdata
	 * else find last used rdata */
	if (first) {
		rd = &parser->temporary_items[parser->rdata_count];
//		if ((rd->data = (uint8_t *) region_alloc(parser->rr_region,
//			sizeof(uint8_t) + 65535 * sizeof(uint8_t))) == NULL) {
//			fprintf(stderr, "Could not allocate memory for TXT RR");
//			return;
//		}
		parser->rdata_count++;
		rd->raw_data[0] = 0;
	} else {
		rd = &parser->temporary_items[parser->rdata_count-1];
	}

	if ((size_t)rd->raw_data[0] + (size_t)data[0] > 65535) {
		fprintf(stderr, "too large rdata element");
		return;
	}
	//XXX why + 2? maybe there are two lengths
	memcpy((uint8_t *)rd->raw_data + 2 + rd->raw_data[0],
	       data + 1, data[0]);
	rd->raw_data[0] += data[0];
}

void zadd_rdata_domain(dnslib_dname_t *dname)
{
	parser->temporary_items[parser->rdata_count].dname = dname;
	parser->rdata_count++;
}

void parse_unknown_rdata(uint16_t type, uint8_t *wireformat)
{
//	buffer_type packet;
	uint16_t size;
	ssize_t rdata_count;
	ssize_t i;
	dnslib_rdata_item_t *items = NULL;

	if (wireformat) {
		size = *wireformat;
	} else {
		return;
	}

//	buffer_create_from(&packet, wireformat + 1, *wireformat);
	rdata_count = rdata_wireformat_to_rdata_atoms(wireformat, type,
	                                              size, items);
	if (rdata_count == -1) {
		fprintf(stderr, "bad unknown RDATA");
		return;
	}

	for (i = 0; i < rdata_count; ++i) {
		if (rdata_atom_is_domain(type, i)) {
			zadd_rdata_domain(items[i].dname);
		} else {
			//XXX won't this create size two times?
			zadd_rdata_wireformat((uint8_t *)items[i].raw_data);
		}
	}
}

/*
 *
 * Opens a zone file.
 *
 * Returns:
 *
 *	- pointer to the parser structure
 *	- NULL on error and errno set
 *
 */
static int zone_open(const char *filename, uint32_t ttl, uint16_t rclass,
          dnslib_node_t *origin)
{
	/* Open the zone file... */
	if (strcmp(filename, "-") == 0) {
		yyin = stdin;
		filename = "<stdin>";
	} else if (!(yyin = fopen(filename, "r"))) {
		return 0;
	}

	zparser_init(filename, ttl, rclass, origin);

	return 1;
}


void set_bitnsec(uint8_t bits[NSEC_WINDOW_COUNT][NSEC_WINDOW_BITS_SIZE],
            uint16_t index)
{
	/*
	 * The bits are counted from left to right, so bit #0 is the
	 * left most bit.
	 */
	uint8_t window = index / 256;
	uint8_t bit = index % 256;

	bits[window][bit / 8] |= (1 << (7 - bit % 8));
}

int find_rrset_for_rrsig_in_zone(dnslib_zone_t *zone, dnslib_rrsig_set_t *rrsig)
{
//	printf("Finding RRSet for RRSIG: %s\n",
//	       dnslib_dname_to_str(rrset->owner));
	assert(rrsig != NULL);
	assert(rrsig->rdata->items[0].raw_data);

	dnslib_node_t *tmp_node = NULL;

	if (rrsig->type != DNSLIB_RRTYPE_NSEC3) {
		tmp_node = dnslib_zone_get_node(zone, rrsig->owner);
	} else {
		tmp_node = dnslib_zone_get_nsec3_node(zone,
		                                      rrsig->owner);
	}

	if (tmp_node == NULL) {
		return -1;
	}

	dnslib_rrset_t *tmp_rrset =
	        dnslib_node_get_rrset(tmp_node, rrsig->type);

	if (tmp_rrset == NULL) {
		return -1;
	}

	if (tmp_rrset->rrsigs != NULL) {
		dnslib_rrsig_set_merge((void *)&tmp_rrset->rrsigs,
		                       (void *)&rrsig);
	} else {
		tmp_rrset->rrsigs = rrsig;
	}
<<<<<<< HEAD

//	printf("setting rrsigs for rrset %p\n", tmp_rrset);
=======
	
	return 0;
}
>>>>>>> 398bbb4a

int find_rrset_for_rrsig_in_node(dnslib_node_t *node, dnslib_rrsig_set_t *rrsig)
{
	assert(rrsig != NULL);
	assert(rrsig->rdata->items[0].raw_data);

	assert(dnslib_dname_compare(rrsig->owner, node->owner) == 0);

	dnslib_rrset_t *tmp_rrset =
	        dnslib_node_get_rrset(node, rrsig->type);

	if (tmp_rrset == NULL) {
		return -1;
	}

	if (tmp_rrset->rrsigs != NULL) {
		dnslib_rrsig_set_merge((void *)&tmp_rrset->rrsigs,
		                       (void *)&rrsig);
	} else {
		tmp_rrset->rrsigs = rrsig;
	}
	
	debug_zp("setting rrsigs for rrset %s\n",
	         dnslib_dname_to_str(rrsig->owner));

	return 0;
}

dnslib_node_t *create_node(dnslib_zone_t *zone, dnslib_rrset_t *current_rrset,
	int (*node_add_func)(dnslib_zone_t *zone, dnslib_node_t *node),
	dnslib_node_t *(*node_get_func)(const dnslib_zone_t *zone,
	                                const dnslib_dname_t *owner))
{
	dnslib_node_t *tmp_node = NULL;
	/* TODO other variable name */
	dnslib_node_t *last_node = dnslib_node_new(current_rrset->owner,
	                                           NULL);
	dnslib_node_t *node = last_node;
	if (node_add_func(zone, node) != 0) {
		return NULL;
	}
	dnslib_dname_t *chopped =
		dnslib_dname_left_chop(current_rrset->owner);

	/* the following is the most common case - no need to 
	 * search the zone */
	if (dnslib_dname_compare(parser->origin->owner,
		                 chopped) == 0 ) {
		node->parent = parser->origin;
	} else {           
		while ((tmp_node = node_get_func(zone,
			            chopped)) == NULL) {
			tmp_node = dnslib_node_new(chopped, NULL);
			last_node->parent = tmp_node;
			
			assert(node_get_func(zone, chopped) == NULL);
			if (node_add_func(zone, tmp_node) != 0) {
				return NULL;
			}

			chopped->node = (dnslib_node_t *)parser->id;
			parser->id++;
			last_node = tmp_node;
			chopped = dnslib_dname_left_chop(chopped);
		}

		last_node->parent = tmp_node;
			//parent is already in the zone
	}		
	dnslib_dname_free(&chopped);
    
	return node;
}

int process_rr(void)
{
	dnslib_zone_t *zone = parser->current_zone;
	dnslib_rrset_t *current_rrset = &parser->current_rrset;
	dnslib_rrset_t *rrset;
	dnslib_rrtype_descriptor_t *descriptor
	= dnslib_rrtype_descriptor_by_type(current_rrset->type);

	assert(current_rrset->rdata->count == descriptor->length);

	assert(dnslib_dname_is_fqdn(current_rrset->owner));

	int (*node_add_func)(dnslib_zone_t *zone, dnslib_node_t *node);
	dnslib_node_t *(*node_get_func)(const dnslib_zone_t *zone,
	                                const dnslib_dname_t *owner);

	if (current_rrset->type != DNSLIB_RRTYPE_NSEC3) {
		node_add_func = &dnslib_zone_add_node;
		node_get_func = &dnslib_zone_get_node;
	} else {
		node_add_func = &dnslib_zone_add_nsec3_node;
		node_get_func = &dnslib_zone_get_nsec3_node;
	}

	/* We only support IN class */
	if (current_rrset->rclass != DNSLIB_CLASS_IN) {
		fprintf(stderr, "only class IN is supported");
		return -3;
	}
	
//TODO
	/* Make sure the maximum RDLENGTH does not exceed 65535 bytes.	*/
//	max_rdlength = rdata_maximum_wireformat_size(
//		descriptor, rr->rdata_count, rr->rdatas);

//	if (max_rdlength > MAX_RDLENGTH) {
//		fprintf(stderr, "maximum rdata length exceeds %d octets",
//		        MAX_RDLENGTH);
//		return 0;
//	}

	/* Do we have the zone already? */
	if (!zone) {
		assert(parser->origin);

		if (dnslib_dname_compare(parser->origin->owner,
			                 current_rrset->owner) == 0) {

			dnslib_dname_free(&parser->origin->owner);
			parser->origin->owner = current_rrset->owner;
		}

		zone = dnslib_zone_new(parser->origin, 0);

		parser->current_zone = zone;
	}

	if (current_rrset->type == DNSLIB_RRTYPE_RRSIG) {
		dnslib_rrsig_set_t *tmp_rrsig =
			dnslib_rrsig_set_new(current_rrset->owner,
		                             rrsig_type_covered(current_rrset),
		                             current_rrset->rclass,
		                             current_rrset->ttl);

		dnslib_rrsig_set_add_rdata(tmp_rrsig, current_rrset->rdata);

		parser->last_rrsig = tmp_rrsig;

		if (parser->last_node && 
		    dnslib_dname_compare(parser->last_node->owner,
		    current_rrset->owner) != 0) {
			/* RRSIG is first in the node */
			if ((parser->last_node = create_node(zone, current_rrset,
				                node_add_func,
						node_get_func)) == NULL) {
				return -1;
			}
		}

		return 0;
	}

	dnslib_node_t *node;

	//get rid of the first statement

	if (parser->last_node && current_rrset->type != DNSLIB_RRTYPE_SOA &&
	    dnslib_dname_compare(parser->last_node->owner,
	                         current_rrset->owner) ==
	    0) {
		node = parser->last_node;
		parser->last_rrsig = NULL;
	} else {
		if (parser->last_node && parser->last_rrsig &&
                    find_rrset_for_rrsig_in_node(parser->last_node,
		                                 parser->last_rrsig) != 0) {
			debug_zp("RRSIG for: '%s' was not in its node.\n",
			       dnslib_dname_to_str(parser->last_rrsig->owner));

			rrsig_list_add(&parser->rrsig_orphans,
			               parser->last_rrsig);
		}
		
		parser->last_rrsig = NULL;
    		node = node_get_func(zone, current_rrset->owner);
	}

	if (node == NULL) {
		if ((node = create_node(zone, current_rrset,
			                node_add_func,
					node_get_func)) == NULL) {
			return -1;
		}
<<<<<<< HEAD
		dnslib_dname_t *chopped =
			dnslib_dname_left_chop(current_rrset->owner);

		/* the following is the most common case - no need to
		 * search the zone */
		if (dnslib_dname_compare(parser->origin->owner,
			                 chopped) == 0 ) {
			node->parent = parser->origin;
		} else {
			while ((tmp_node = node_get_func(zone,
				            chopped)) == NULL) {
				tmp_node = dnslib_node_new(chopped, NULL);
				last_node->parent = tmp_node;

				assert(node_get_func(zone, chopped) == NULL);
				if (node_add_func(zone, tmp_node) != 0) {
					return -1;
				}

				chopped->node = (dnslib_node_t *)parser->id;
				parser->id++;
				last_node = tmp_node;

				chopped = dnslib_dname_left_chop(chopped);
			}

			last_node->parent = tmp_node;
			//parent is already in the zone
		}
		dnslib_dname_free(&chopped);

		assert(node);
	}
=======
	} 
>>>>>>> 398bbb4a
	else {
		if (current_rrset->owner != node->owner) {
			if (parser->last_node &&
			    parser->last_node->owner != current_rrset->owner) {
			//	dnslib_dname_free(&(current_rrset->owner));
			}
			current_rrset->owner = node->owner;
		}
		assert(current_rrset->owner == node->owner);
	}

	if (node->owner->node == NULL) {
		node->owner->node = (dnslib_node_t *)parser->id;
		parser->id++;
	}
	rrset = dnslib_node_get_rrset(node, current_rrset->type);
	if (!rrset) {
		rrset = dnslib_rrset_new(current_rrset->owner,
		                         current_rrset->type,
		                         current_rrset->rclass,
					 current_rrset->ttl);

		assert(rrset != NULL);

		if (dnslib_rrset_add_rdata(rrset, current_rrset->rdata) != 0) {
			return -2;
		}

		/* Add it */
		if (dnslib_node_add_rrset(node, rrset) != 0) {
			return -2;
		}
	} else {
		if (current_rrset->type !=
		                DNSLIB_RRTYPE_RRSIG && rrset->ttl !=
		                current_rrset->ttl) {
			fprintf(stderr,
			        "TTL does not match the TTL of the RRset");
		}

		dnslib_rrset_merge((void *)&rrset, (void *)&current_rrset);

		/* TODO Search for possible duplicates... */
	}

	/* TODO DNAME and CNAME checks */

//	if(current_rrset->type == TYPE_DNAME && rrset->rr_count > 1) {
//		fprintf(stderr, "multiple DNAMEs at the same name");
//	}
//	if(current_rrset->type == TYPE_CNAME && rrset->rr_count > 1) {
//		fprintf(stderr, "multiple CNAMEs at the same name");
//	}
//	if((rr->type == TYPE_DNAME && domain_find_rrset(rr->owner, zone,
//	                                                TYPE_CNAME))
//	 ||(rr->type == TYPE_CNAME && domain_find_rrset(rr->owner, zone,
//                                                      TYPE_DNAME))) {
//		fprintf(stderr, "DNAME and CNAME at the same name");
//	}
//	if(domain_find_rrset(rr->owner, zone, TYPE_CNAME) &&
//		domain_find_non_cname_rrset(rr->owner, zone)) {
//		fprintf(stderr, "CNAME and other data at the same name");
//	}
//
//	if (rr->type == TYPE_RRSIG && rr_rrsig_type_covered(rr) == TYPE_SOA) {
//		rrset->zone->is_secure = 1;
//	}

	if (vflag > 1 && totalrrs > 0 && (totalrrs % progress == 0)) {
		fprintf(stdout, "%ld\n", totalrrs);
	}

	parser->last_node = node;

	++totalrrs;

	return 0;
}

static uint find_rrsets_orphans(dnslib_zone_t *zone, rrsig_list_t *head)
{
	uint found_rrsets = 0;
	while (head != NULL) {
		if (find_rrset_for_rrsig_in_zone(zone, head->data) == 0) {
			found_rrsets += 1;
			debug_zp("RRSET succesfully found: owner %s type %s\n",
    			         dnslib_dname_to_str(head->data->owner),
			         dnslib_rrtype_to_string(head->data->type));
		}
		else { /* we can throw it away now */
			dnslib_rrsig_set_free(&head->data);
		}
		head = head->next;
	}
	return found_rrsets;
}

/*
 * Reads the specified zone into the memory
 *
 */
void zone_read(char *name, const char *zonefile)
{
	char dump_file_name[(strlen(zonefile) + strlen(".dump"))];

	strcpy(dump_file_name, zonefile);
	strcat(dump_file_name, ".dump");

	dnslib_dname_t *dname;

	dname = dnslib_dname_new_from_str(name, strlen(name), NULL);

	dnslib_node_t *origin_node;

	origin_node = dnslib_node_new(dname, NULL);

	assert(origin_node->next == NULL);

	assert(origin_node->parent == NULL);

	/* Open the zone file */
	if (!zone_open(zonefile, 3600, DNSLIB_CLASS_IN, origin_node)) {
		fprintf(stderr, "cannot open '%s': %s", zonefile,
		        strerror(errno));
		return;
	}

	/* Parse and process all RRs.  */
	yyparse();

	printf("zone parsed\n");

	uint found_orphans;

	found_orphans = find_rrsets_orphans(parser->current_zone,
	                                    parser->rrsig_orphans);

	printf("%u orphans found\n", found_orphans);

	rrsig_list_delete(parser->rrsig_orphans);

	dnslib_zone_adjust_dnames(parser->current_zone);

	printf("rdata adjusted\n");

//	dnslib_zone_dump(parser->current_zone);

	dnslib_zone_dump_binary(parser->current_zone, dump_file_name);

//	dnslib_zone_t *new_zone = dnslib_zone_load(dump_file_name);

//	dnslib_zone_dump(new_zone);

	/* This is *almost* unnecessary */
	dnslib_zone_deep_free(&(parser->current_zone));

//	dnslib_zone_deep_free(&new_zone);

	fclose(yyin);

	fflush(stdout);

	totalerrors += parser->errors;

	zparser_free();

}
<|MERGE_RESOLUTION|>--- conflicted
+++ resolved
@@ -1332,14 +1332,9 @@
 	} else {
 		tmp_rrset->rrsigs = rrsig;
 	}
-<<<<<<< HEAD
-
-//	printf("setting rrsigs for rrset %p\n", tmp_rrset);
-=======
 	
 	return 0;
 }
->>>>>>> 398bbb4a
 
 int find_rrset_for_rrsig_in_node(dnslib_node_t *node, dnslib_rrsig_set_t *rrsig)
 {
@@ -1527,44 +1522,7 @@
 					node_get_func)) == NULL) {
 			return -1;
 		}
-<<<<<<< HEAD
-		dnslib_dname_t *chopped =
-			dnslib_dname_left_chop(current_rrset->owner);
-
-		/* the following is the most common case - no need to
-		 * search the zone */
-		if (dnslib_dname_compare(parser->origin->owner,
-			                 chopped) == 0 ) {
-			node->parent = parser->origin;
-		} else {
-			while ((tmp_node = node_get_func(zone,
-				            chopped)) == NULL) {
-				tmp_node = dnslib_node_new(chopped, NULL);
-				last_node->parent = tmp_node;
-
-				assert(node_get_func(zone, chopped) == NULL);
-				if (node_add_func(zone, tmp_node) != 0) {
-					return -1;
-				}
-
-				chopped->node = (dnslib_node_t *)parser->id;
-				parser->id++;
-				last_node = tmp_node;
-
-				chopped = dnslib_dname_left_chop(chopped);
-			}
-
-			last_node->parent = tmp_node;
-			//parent is already in the zone
-		}
-		dnslib_dname_free(&chopped);
-
-		assert(node);
-	}
-=======
-	} 
->>>>>>> 398bbb4a
-	else {
+	} else {
 		if (current_rrset->owner != node->owner) {
 			if (parser->last_node &&
 			    parser->last_node->owner != current_rrset->owner) {
