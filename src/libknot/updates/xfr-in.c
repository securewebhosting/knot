/*  Copyright (C) 2011 CZ.NIC, z.s.p.o. <knot-dns@labs.nic.cz>

    This program is free software: you can redistribute it and/or modify
    it under the terms of the GNU General Public License as published by
    the Free Software Foundation, either version 3 of the License, or
    (at your option) any later version.

    This program is distributed in the hope that it will be useful,
    but WITHOUT ANY WARRANTY; without even the implied warranty of
    MERCHANTABILITY or FITNESS FOR A PARTICULAR PURPOSE.  See the
    GNU General Public License for more details.

    You should have received a copy of the GNU General Public License
    along with this program.  If not, see <http://www.gnu.org/licenses/>.
 */

#include <config.h>
#include <assert.h>
#include <urcu.h>

#include "knot/server/journal.h"

#include "updates/xfr-in.h"

#include "nameserver/name-server.h"
#include "util/wire.h"
#include "util/debug.h"
#include "packet/packet.h"
#include "dname.h"
#include "zone/zone.h"
#include "packet/query.h"
#include "common.h"
#include "updates/changesets.h"
#include "tsig.h"
#include "tsig-op.h"
#include "common/descriptor.h"

/*----------------------------------------------------------------------------*/
/* Non-API functions                                                          */
/*----------------------------------------------------------------------------*/

static int xfrin_create_query(knot_dname_t *qname, uint16_t qtype,
			      uint16_t qclass, knot_ns_xfr_t *xfr, size_t *size,
			      const knot_rrset_t *soa, int use_tsig)
{
	knot_packet_t *pkt = knot_packet_new(KNOT_PACKET_PREALLOC_QUERY);
	CHECK_ALLOC_LOG(pkt, KNOT_ENOMEM);

	/*! \todo Get rid of the numeric constant. */
	int rc = knot_packet_set_max_size(pkt, 512);
	if (rc != KNOT_EOK) {
		knot_packet_free(&pkt);
		return KNOT_ERROR;
	}

	rc = knot_query_init(pkt);
	if (rc != KNOT_EOK) {
		knot_packet_free(&pkt);
		return KNOT_ERROR;
	}

	knot_question_t question;

	/* Retain qname until the question is freed. */
	knot_dname_retain(qname);

	/* Set random query ID. */
	knot_packet_set_random_id(pkt);
	knot_wire_set_id(pkt->wireformat, pkt->header.id);

	// this is ugly!!
	question.qname = (knot_dname_t *)qname;
	question.qtype = qtype;
	question.qclass = qclass;

	rc = knot_query_set_question(pkt, &question);
	if (rc != KNOT_EOK) {
		knot_dname_release(question.qname);
		knot_packet_free(&pkt);
		return KNOT_ERROR;
	}

	/* Reserve space for TSIG. */
	if (use_tsig && xfr->tsig_key) {
		dbg_xfrin_detail("xfrin: setting packet TSIG size to %zu\n",
				 xfr->tsig_size);
		knot_packet_set_tsig_size(pkt, xfr->tsig_size);
	}

	/* Add SOA RR to authority section for IXFR. */
	if (qtype == KNOT_RRTYPE_IXFR && soa) {
		knot_query_add_rrset_authority(pkt, soa);
	}

	/*! \todo OPT RR ?? */

	uint8_t *wire = NULL;
	size_t wire_size = 0;
	rc = knot_packet_to_wire(pkt, &wire, &wire_size);
	if (rc != KNOT_EOK) {
		dbg_xfrin("Failed to write packet to wire.\n");
		knot_dname_release(question.qname);
		knot_packet_free(&pkt);
		return KNOT_ERROR;
	}

	if (wire_size > *size) {
		dbg_xfrin("Not enough space provided for the wire "
			  "format of the query.\n");
		knot_packet_free(&pkt);
		return KNOT_ESPACE;
	}

	// wire format created, sign it with TSIG if required
	if (use_tsig && xfr->tsig_key) {
		char *name = knot_dname_to_str(xfr->tsig_key->name);
		dbg_xfrin_detail("Signing XFR query with key (name %s): \n",
				  name);
		free(name);

		xfr->digest_size = xfr->digest_max_size;
		rc = knot_tsig_sign(wire, &wire_size, *size, NULL, 0,
			       xfr->digest, &xfr->digest_size, xfr->tsig_key,
			       0, 0);
		if (rc != KNOT_EOK) {
			/*! \todo [TSIG] Handle TSIG errors. */
			knot_packet_free(&pkt);
			return rc;
		}

		dbg_xfrin_detail("Signed XFR query, new wire size: %zu, digest:"
				 "\n", wire_size);
		dbg_xfrin_hex_detail((const char*)xfr->digest, xfr->digest_size);
	}

	memcpy(xfr->wire, wire, wire_size);
	*size = wire_size;

	dbg_xfrin("Created query of size %zu.\n", *size);
	knot_packet_dump(pkt);

	knot_packet_free(&pkt);

	/* Release qname. */
	knot_dname_release(question.qname);

	return KNOT_EOK;
}

/*----------------------------------------------------------------------------*/
/* API functions                                                              */
/*----------------------------------------------------------------------------*/

int xfrin_create_soa_query(knot_dname_t *owner, knot_ns_xfr_t *xfr,
                           size_t *size)
{
	return xfrin_create_query(owner, KNOT_RRTYPE_SOA,
				  KNOT_CLASS_IN, xfr, size, 0,
				  xfr->tsig_key != NULL);
}

/*----------------------------------------------------------------------------*/

int xfrin_transfer_needed(const knot_zone_contents_t *zone,
                          knot_packet_t *soa_response)
{
	// first, parse the rest of the packet
	assert(!knot_packet_is_query(soa_response));
	dbg_xfrin_verb("Response - parsed: %zu, total wire size: %zu\n",
		       soa_response->parsed, soa_response->size);
	int ret;

	if (soa_response->parsed < soa_response->size) {
		ret = knot_packet_parse_rest(soa_response, 0);
		if (ret != KNOT_EOK) {
			dbg_xfrin_verb("knot_packet_parse_rest() returned %s\n",
				       knot_strerror(ret));
			return KNOT_EMALF;
		}
	}

	/*
	 * Retrieve the local Serial
	 */
	const knot_rrset_t *soa_rrset =
		knot_node_rrset(knot_zone_contents_apex(zone),
				KNOT_RRTYPE_SOA);
	if (soa_rrset == NULL) {
		char *name = knot_dname_to_str(knot_node_owner(
				knot_zone_contents_apex(zone)));
		dbg_xfrin("SOA RRSet missing in the zone %s!\n", name);
		free(name);
		return KNOT_ERROR;
	}

	int64_t local_serial = knot_rrset_rdata_soa_serial(soa_rrset);
	if (local_serial < 0) {
dbg_xfrin_exec(
		char *name = knot_dname_to_str(knot_rrset_owner(soa_rrset));
		dbg_xfrin("Malformed data in SOA of zone %s\n", name);
		free(name);
);
		return KNOT_EMALF;  // maybe some other error
	}

	/*
	 * Retrieve the remote Serial
	 */
	// the SOA should be the first (and only) RRSet in the response
	soa_rrset = knot_packet_answer_rrset(soa_response, 0);
	if (soa_rrset == NULL
	    || knot_rrset_type(soa_rrset) != KNOT_RRTYPE_SOA) {
		return KNOT_EMALF;
	}

	int64_t remote_serial = knot_rrset_rdata_soa_serial(soa_rrset);
	if (remote_serial < 0) {
		return KNOT_EMALF;	// maybe some other error
	}

	return (ns_serial_compare(local_serial, remote_serial) < 0);
}

/*----------------------------------------------------------------------------*/

int xfrin_create_axfr_query(knot_dname_t *owner, knot_ns_xfr_t *xfr,
                            size_t *size, int use_tsig)
{
	return xfrin_create_query(owner, KNOT_RRTYPE_AXFR,
				  KNOT_CLASS_IN, xfr, size, 0, use_tsig);
}

/*----------------------------------------------------------------------------*/

int xfrin_create_ixfr_query(const knot_zone_contents_t *zone,
                            knot_ns_xfr_t *xfr, size_t *size, int use_tsig)
{
	/*!
	 *  \todo Implement properly.
	 */
	knot_node_t *apex = knot_zone_contents_get_apex(zone);
	const knot_rrset_t *soa = knot_node_rrset(apex, KNOT_RRTYPE_SOA);

	return xfrin_create_query(knot_node_get_owner(apex), KNOT_RRTYPE_IXFR,
				  KNOT_CLASS_IN, xfr, size, soa, use_tsig);
}

/*----------------------------------------------------------------------------*/

static int xfrin_add_orphan_rrsig(xfrin_orphan_rrsig_t **rrsigs,
                                  knot_rrset_t *rr)
{
	assert(knot_rrset_type(rr) == KNOT_RRTYPE_RRSIG);

	xfrin_orphan_rrsig_t *new_item = malloc(sizeof(xfrin_orphan_rrsig_t));
	CHECK_ALLOC_LOG(new_item, KNOT_ENOMEM);
	new_item->rrsig = rr;
	new_item->next = *rrsigs;

	*rrsigs = new_item;

	return KNOT_EOK;
}

/*----------------------------------------------------------------------------*/

static int xfrin_process_orphan_rrsigs(knot_zone_contents_t *zone,
                                       xfrin_orphan_rrsig_t *rrsigs)
{
	xfrin_orphan_rrsig_t **last = &rrsigs;
	int ret = 0;
	while (*last != NULL) {
		knot_rrset_t *rrset = NULL;
		knot_node_t *node = NULL;
		ret = knot_zone_contents_add_rrsigs(zone, (*last)->rrsig,
						    &rrset, &node,
						    KNOT_RRSET_DUPL_MERGE);
		if (ret > 0) {
			knot_rrset_deep_free(&(*last)->rrsig, 1, 0);
		} else if (ret == KNOT_ENONODE) {
			// Nothing to cover - print warning
			char *name = knot_dname_to_str((*last)->rrsig->owner);
			char type[16];
			knot_rrtype_to_string(
			    knot_rrset_rdata_rrsig_type_covered((*last)->rrsig),
			    type, 16);

			log_zone_warning("No RRSet for RRSIG: "
			                 "%s, covering type %s",
			                 name, type);
			free(name);

			// discard RRSIG
			knot_rrset_deep_free(&(*last)->rrsig, 1, 1);
		} else if (ret != KNOT_EOK) {
			dbg_xfrin("Failed to add orphan RRSIG to zone.\n");
			return ret;
		} else {
			(*last)->rrsig = NULL;
		}
		last = &((*last)->next);
	}

	return KNOT_EOK;
}

/*----------------------------------------------------------------------------*/

static int xfrin_insert_rdata_dnames_to_table(knot_dname_t **dname, void *data)
{
	hattrie_t *lookup_tree = data;
	knot_zone_contents_insert_dname_into_table(dname, lookup_tree);
	return KNOT_EOK;
}

static int xfrin_insert_rrset_dnames_to_table(knot_rrset_t *rrset,
                                              hattrie_t *lookup_tree)
{
	knot_zone_contents_insert_dname_into_table(&rrset->owner, lookup_tree);
	rrset_dnames_apply(rrset, xfrin_insert_rdata_dnames_to_table, lookup_tree);
	return KNOT_EOK;
}

static void xfrin_log_error(const knot_dname_t *zone_owner,
                            const knot_dname_t *rr_owner,
                            int ret)
{
	char *zonename = knot_dname_to_str(zone_owner);
	if (ret == KNOT_EOUTOFZONE) {
		// Out-of-zone data, ignore
		char *rrname = knot_dname_to_str(rr_owner);
		log_zone_warning("Zone %s: Ignoring "
		                 "out-of-zone RR owned by %s\n",
		                 zonename, rrname);
		free(zonename);
		free(rrname);
	} else {
	        log_zone_error("Zone %s: Failed to process "
	                       "incoming RR, transfer "
	                       "is probably malformed. (Reason: %s)\n",
	                        zonename, knot_strerror(ret));
	        free(zonename);
	}
}

void xfrin_free_orphan_rrsigs(xfrin_orphan_rrsig_t **rrsigs)
{
	xfrin_orphan_rrsig_t *r = *rrsigs;
	while (r != NULL) {
		xfrin_orphan_rrsig_t *prev = r;
		r = r->next;
		free(prev);
	}

	*rrsigs = NULL;
}

/*----------------------------------------------------------------------------*/

static int xfrin_check_tsig(knot_packet_t *packet, knot_ns_xfr_t *xfr,
                            int tsig_req)
{
	assert(packet != NULL);
	assert(xfr != NULL);

	dbg_xfrin_verb("xfrin_check_tsig(): packet nr: %d, required: %d\n",
		       xfr->packet_nr, tsig_req);

	/*
	 * If we are expecting it (i.e. xfr->prev_digest_size > 0)
	 *   a) it should be there (first, last or each 100th packet) and it
	 *      is not
	 *        Then we should discard the changes and close the connection.
	 *   b) it should be there and it is or it may not be there (other
	 *      packets) and it is
	 *        We validate the TSIG and reset packet number counting and
	 *        data aggregation.
	 *
	 * If we are not expecting it (i.e. xfr->prev_digest_size <= 0) and
	 * it is there => it should probably be considered an error
	 */
	knot_rrset_t *tsig = NULL;
	int ret = knot_packet_parse_next_rr_additional(packet, &tsig);
	if (ret != KNOT_EOK) {
		return ret;
	}

	if (xfr->tsig_key) {
		// just append the wireformat to the TSIG data
		assert(KNOT_NS_TSIG_DATA_MAX_SIZE - xfr->tsig_data_size
		       >= xfr->wire_size);
		memcpy(xfr->tsig_data + xfr->tsig_data_size,
		       xfr->wire, xfr->wire_size);
		xfr->tsig_data_size += xfr->wire_size;
	}

	if (xfr->tsig_key) {
		if (tsig_req && tsig == NULL) {
			// TSIG missing!!
			return KNOT_EMALF;
		} else if (tsig != NULL) {
			// TSIG there, either required or not, process
			if (xfr->packet_nr == 0) {
				ret = knot_tsig_client_check(tsig,
					xfr->wire, xfr->wire_size,
					xfr->digest, xfr->digest_size,
					xfr->tsig_key,
					xfr->tsig_prev_time_signed);
			} else {
				ret = knot_tsig_client_check_next(tsig,
					xfr->tsig_data, xfr->tsig_data_size,
					xfr->digest, xfr->digest_size,
					xfr->tsig_key,
					xfr->tsig_prev_time_signed);
			}

			if (ret != KNOT_EOK) {
				/* No need to check TSIG error
				 * here, propagate and check elsewhere.*/
				knot_rrset_deep_free(&tsig, 1, 1);
				return ret;
			}

			// and reset the data storage
			//xfr->packet_nr = 1;
			xfr->tsig_data_size = 0;

			// Extract the digest from the TSIG RDATA and store it.
			if (xfr->digest_max_size < tsig_rdata_mac_length(tsig)) {
				knot_rrset_deep_free(&tsig, 1, 1);
				return KNOT_ESPACE;
			}
			memcpy(xfr->digest, tsig_rdata_mac(tsig),
			       tsig_rdata_mac_length(tsig));
			xfr->digest_size = tsig_rdata_mac_length(tsig);

			// Extract the time signed from the TSIG and store it
			// We may rewrite the tsig_req_time_signed field
			xfr->tsig_prev_time_signed =
					tsig_rdata_time_signed(tsig);


		}
	} else if (tsig != NULL) {
		// TSIG where it should not be
		knot_rrset_deep_free(&tsig, 1, 1);
		return KNOT_EMALF;
	}

	knot_rrset_deep_free(&tsig, 1, 1);

	return KNOT_EOK;
}

/*----------------------------------------------------------------------------*/

int xfrin_process_axfr_packet(knot_ns_xfr_t *xfr)
{
	const uint8_t *pkt = xfr->wire;
	size_t size = xfr->wire_size;
	xfrin_constructed_zone_t **constr =
			(xfrin_constructed_zone_t **)(&xfr->data);

	if (pkt == NULL || constr == NULL) {
		return KNOT_EINVAL;
	}

	dbg_xfrin_verb("Processing AXFR packet of size %zu.\n", size);

	// check if the response is OK
	if (knot_wire_get_rcode(pkt) != KNOT_RCODE_NOERROR) {
		return KNOT_EXFRREFUSED;
	}

	/*! \todo Should TC bit be checked? */

	knot_packet_t *packet =
			knot_packet_new(KNOT_PACKET_PREALLOC_NONE);
	if (packet == NULL) {
		dbg_xfrin("Could not create packet structure.\n");
		return KNOT_ENOMEM;
	}

	int ret = knot_packet_parse_from_wire(packet, pkt, size, 1, 0);
	if (ret != KNOT_EOK) {
		dbg_xfrin("Could not parse packet: %s.\n", knot_strerror(ret));
		knot_packet_free(&packet);
		/*! \todo Cleanup. */
		return KNOT_EMALF;
	}

	/*! \todo [TSIG] If packet RCODE is NOTAUTH(9), process as TSIG error. */

	knot_rrset_t *rr = NULL;
	ret = knot_packet_parse_next_rr_answer(packet, &rr);

	if (ret != KNOT_EOK) {
		dbg_xfrin("Could not parse first Answer RR: %s.\n",
			       knot_strerror(ret));
		knot_packet_free(&packet);
		/*! \todo Cleanup. */
		return KNOT_EMALF;
	}
	
	if (rr == NULL) {
		dbg_xfrin("No RRs in the packet.\n");
		knot_packet_free(&packet);
		/*! \todo Cleanup. */
		return KNOT_EMALF;
	}

	/*! \todo We should probably test whether the Question of the first
	 *        message corresponds to the SOA RR.
	 */

	/* RR parsed - sort out DNAME duplications. */
	xfrin_insert_rrset_dnames_to_table(rr, xfr->lookup_tree);

	knot_node_t *node = NULL;
	int in_zone = 0;
	knot_zone_contents_t *zone = NULL;

	if (*constr == NULL) {
		// this should be the first packet
		/*! Packet number for checking TSIG validation. */
		xfr->packet_nr = 0;

		// create new zone
		/*! \todo Ensure that the packet is the first one. */
		if (knot_rrset_type(rr) != KNOT_RRTYPE_SOA) {
			dbg_xfrin("No zone created, but the first RR in "
				  "Answer is not a SOA RR.\n");
			knot_packet_free(&packet);
			knot_node_free(&node);
			knot_rrset_deep_free(&rr, 1, 1);
			/*! \todo Cleanup. */
			return KNOT_EMALF;
		}


		/* Check for SOA name and type. */
		if (knot_packet_qname(packet) == NULL) {
			dbg_xfrin("Invalid packet in sequence, ignoring.\n");
			knot_packet_free(&packet);
			knot_node_free(&node);
			knot_rrset_deep_free(&rr, 1, 1);
			return KNOT_EOK;
		}

		if (knot_dname_compare_non_canon(knot_rrset_owner(rr),
				                 knot_packet_qname(packet)) != 0) {
dbg_xfrin_exec(
			char *rr_owner =
				knot_dname_to_str(knot_rrset_owner(rr));
			char *qname = knot_dname_to_str(
				knot_packet_qname(packet));

			dbg_xfrin("Owner of the first SOA RR (%s) does not"
				  " match QNAME (%s).\n", rr_owner, qname);

			free(rr_owner);
			free(qname);
);
			/*! \todo Cleanup. */
			knot_packet_free(&packet);
			knot_node_free(&node);
			knot_rrset_deep_free(&rr, 1, 1);
			return KNOT_EMALF;
		}

		node = knot_node_new(rr->owner, NULL, 0);
		if (node == NULL) {
			dbg_xfrin("Failed to create new node.\n");
			knot_packet_free(&packet);
			knot_rrset_deep_free(&rr, 1, 1);
			return KNOT_ENOMEM;
		}

		// the first RR is SOA and its owner and QNAME are the same
		// create the zone

		*constr = (xfrin_constructed_zone_t *)malloc(
				sizeof(xfrin_constructed_zone_t));
		if (*constr == NULL) {
			dbg_xfrin("Failed to create new constr. zone.\n");
			knot_packet_free(&packet);
			knot_node_free(&node);
			knot_rrset_deep_free(&rr, 1, 1);
			return KNOT_ENOMEM;
		}

		memset(*constr, 0, sizeof(xfrin_constructed_zone_t));

		dbg_xfrin_verb("Creating new zone contents.\n");
		(*constr)->contents = knot_zone_contents_new(node, xfr->zone);
		if ((*constr)->contents== NULL) {
			dbg_xfrin("Failed to create new zone.\n");
			knot_packet_free(&packet);
			knot_node_free(&node);
			knot_rrset_deep_free(&rr, 1, 1);
			/*! \todo Cleanup. */
			return KNOT_ENOMEM;
		}

		in_zone = 1;
		assert(node->owner == rr->owner);
		zone = (*constr)->contents;
		assert(zone->apex == node);
		assert(zone->apex->owner == rr->owner);
		// add the RRSet to the node
		ret = knot_zone_contents_add_rrset(zone, rr, &node,
						    KNOT_RRSET_DUPL_MERGE);
		if (ret < 0) {
			dbg_xfrin("Failed to add RRSet to zone node: %s.\n",
				  knot_strerror(ret));
			knot_packet_free(&packet);
			knot_node_free(&node);
			knot_rrset_deep_free(&rr, 1, 1);
			/*! \todo Cleanup. */
			return KNOT_ERROR;
		} else if (ret > 0) {
			dbg_xfrin("Merged SOA RRSet.\n");
			// merged, free the RRSet
			knot_rrset_deep_free(&rr, 1, 0);
		}

		// take next RR
		ret = knot_packet_parse_next_rr_answer(packet, &rr);
	} else {
		zone = (*constr)->contents;
		++xfr->packet_nr;
	}

	assert(zone != NULL);

	while (ret == KNOT_EOK && rr != NULL) {
		// process the parsed RR
		if (!knot_dname_is_subdomain(rr->owner, xfr->zone->name) &&
		    knot_dname_compare_non_canon(rr->owner, xfr->zone->name) != 0) {
			// Out-of-zone data
			xfrin_log_error(xfr->zone->name, rr->owner,
			                KNOT_EOUTOFZONE);
			knot_rrset_deep_free(&rr, 1, 1);
			ret = knot_packet_parse_next_rr_answer(packet, &rr);
			continue;
		}

		dbg_rrset_detail("\nNext RR:\n\n");
		knot_rrset_dump(rr);
		/* RR parsed - sort out DNAME duplications. */
		xfrin_insert_rrset_dnames_to_table(rr, xfr->lookup_tree);

		if (node != NULL
		    && knot_dname_compare_non_canon(rr->owner, node->owner) != 0) {
dbg_xfrin_exec_detail(
			char *name = knot_dname_to_str(node->owner);
			dbg_xfrin_detail("Node owner: %s\n", name);
			free(name);
);
			if (!in_zone) {
				// this should not happen
				assert(0);
				// the node is not in the zone and the RR has
				// other owner, so a new node must be created
				// insert the old node to the zone
			}

			node = NULL;
		}

		if (knot_rrset_type(rr) == KNOT_RRTYPE_SOA) {
			// this must be the last SOA, do not do anything more
			// discard the RR
			assert(knot_zone_contents_apex((zone)) != NULL);
			assert(knot_node_rrset(knot_zone_contents_apex((zone)),
					       KNOT_RRTYPE_SOA) != NULL);
			dbg_xfrin_verb("Found last SOA, transfer finished.\n");

			dbg_xfrin_verb("Verifying TSIG...\n");
			/*! \note [TSIG] Now check if there is not a TSIG record
			 *               at the end of the packet.
			 */
			ret = xfrin_check_tsig(packet, xfr, 1);

			dbg_xfrin_verb("xfrin_check_tsig() returned %d\n", ret);

			knot_packet_free(&packet);
			knot_rrset_deep_free(&rr, 1, 1);

			if (ret != KNOT_EOK) {
				/*! \todo [TSIG] Handle TSIG errors. */
				return ret;
			}

			// we must now find place for all orphan RRSIGs
			ret = xfrin_process_orphan_rrsigs(zone,
							  (*constr)->rrsigs);
			if (ret != KNOT_EOK) {
				dbg_xfrin("Failed to process orphan RRSIGs\n");
				/*! \todo Cleanup?? */
				return ret;
			}

			xfrin_free_orphan_rrsigs(&(*constr)->rrsigs);

			return 1;
		}

		if (knot_rrset_type(rr) == KNOT_RRTYPE_RRSIG) {
			// RRSIGs require special handling, as there are no
			// nodes for them
			knot_rrset_t *tmp_rrset = NULL;
			ret = knot_zone_contents_add_rrsigs(zone, rr,
				 &tmp_rrset, &node, KNOT_RRSET_DUPL_MERGE);
			if (ret == KNOT_ENONODE || ret == KNOT_ENORRSET) {
				dbg_xfrin_verb("No node or RRSet for RRSIGs\n");
				dbg_xfrin_verb("Saving for later insertion.\n");

				if (ret == KNOT_ENORRSET) {
					in_zone = 1;
				}

				ret = xfrin_add_orphan_rrsig(&(*constr)->rrsigs,
							     rr);

				if (ret > 0) {
					dbg_xfrin_detail("Merged RRSIGs.\n");
					knot_rrset_deep_free(&rr, 1, 0);
				} else if (ret != KNOT_EOK) {
					dbg_xfrin("Failed to save orphan"
						  " RRSIGs.\n");
					knot_packet_free(&packet);
					knot_rrset_deep_free(&rr, 1, 1);
					return ret;
				}
			} else if (ret < 0) {
				dbg_xfrin("Failed to add RRSIGs (%s).\n",
					       knot_strerror(ret));
				knot_packet_free(&packet);
				knot_rrset_deep_free(&rr, 1, 1);
				return KNOT_ERROR;  /*! \todo Other error code. */
			} else if (ret == 1) {
				assert(node != NULL);
dbg_xfrin_exec_verb(
				char *name = knot_dname_to_str(node->owner);
				dbg_xfrin_detail("Found node for the record in "
						 "zone: %s. Merged.\n", name);
				free(name);
);
				in_zone = 1;
				knot_rrset_deep_free(&rr, 1, 0);
			} else if (ret == 2) {
				// should not happen
				assert(0);
			} else {
				assert(node != NULL);
dbg_xfrin_exec_verb(
				char *name = knot_dname_to_str(node->owner);
				dbg_xfrin_detail("Found node for the record in "
						 "zone: %s.\n", name);
				free(name);
);
				in_zone = 1;
				assert(tmp_rrset->rrsigs == rr);
			}

			// parse next RR
			ret = knot_packet_parse_next_rr_answer(packet, &rr);

			continue;
		}

		/* TSIG where it should not be - in Answer section.*/
		if (knot_rrset_type(rr) == KNOT_RRTYPE_TSIG) {
			// not allowed here
			dbg_xfrin("TSIG in Answer section.\n");
			knot_packet_free(&packet);
			knot_node_free(&node); // ???
			knot_rrset_deep_free(&rr, 1, 1);
			return KNOT_EMALF;
		}

		knot_node_t *(*get_node)(const knot_zone_contents_t *,
					 const knot_dname_t *) = NULL;
		int (*add_node)(knot_zone_contents_t *, knot_node_t *, int,
				uint8_t) = NULL;

		if (knot_rrset_type(rr) == KNOT_RRTYPE_NSEC3) {
			get_node = knot_zone_contents_get_nsec3_node;
			add_node = knot_zone_contents_add_nsec3_node;
		} else {
			get_node = knot_zone_contents_get_node;
			add_node = knot_zone_contents_add_node;
		}

		if (node == NULL && (node = get_node(zone,
					       knot_rrset_owner(rr))) != NULL) {
			// the node for this RR was found in the zone
			dbg_xfrin_detail("Found node for the record in zone\n");
			in_zone = 1;
		}

		if (node == NULL) {
			// a new node for the RR is required but it is not
			// in the zone
			node = knot_node_new(rr->owner, NULL, 0);
			if (node == NULL) {
				dbg_xfrin("Failed to create new node.\n");
				knot_packet_free(&packet);
				knot_rrset_deep_free(&rr, 1, 1);
				return KNOT_ENOMEM;
			}
			dbg_xfrin_detail("Created new node for the record.\n");

			// insert the RRSet to the node
			ret = knot_node_add_rrset(node, rr);
			if (ret < 0) {
				dbg_xfrin("Failed to add RRSet to node (%s)\n",
					  knot_strerror(ret));
				knot_packet_free(&packet);
				knot_node_free(&node); // ???
				knot_rrset_deep_free(&rr, 1, 1);
				return KNOT_ERROR;
			} else if (ret > 0) {
				// should not happen, this is new node
				assert(0);
			}

			// insert the node into the zone
			ret = add_node(zone, node, 1, 0);
			assert(node != NULL);
			if (ret != KNOT_EOK) {
				// Fatal error, free packet
				knot_packet_free(&packet);
				knot_rrset_deep_free(&rr, 1, 1);
				knot_node_free(&node);
				return ret;
			}
			in_zone = 1;
		} else {
			assert(in_zone);

			ret = knot_zone_contents_add_rrset(zone, rr, &node,
						    KNOT_RRSET_DUPL_MERGE);
			if (ret < 0) {
				knot_packet_free(&packet);
				dbg_xfrin("Failed to add RRSet to zone :%s.\n",
					  knot_strerror(ret));
				return KNOT_ERROR;
			} else if (ret > 0) {
				// merged, free the RRSet
				knot_rrset_deep_free(&rr, 1, 0);
			}
		}

		rr = NULL;

		// parse next RR
		ret = knot_packet_parse_next_rr_answer(packet, &rr);
	}

	assert(ret != KNOT_EOK || rr == NULL);

	if (ret < 0) {
		// some error in parsing
		dbg_xfrin("Could not parse next RR: %s.\n", knot_strerror(ret));
		knot_packet_free(&packet);

		if (!in_zone) {
			knot_node_free(&node);
		}

		knot_rrset_deep_free(&rr, 1, 1);
		return KNOT_EMALF;
	}

	assert(ret == KNOT_EOK);
	assert(rr == NULL);

	// if the last node is not yet in the zone, insert
	if (!in_zone) {
		assert(node != NULL);
		ret = knot_zone_contents_add_node(zone, node, 1, 0);
		if (ret != KNOT_EOK) {
			dbg_xfrin("Failed to add last node into zone (%s).\n",
				  knot_strerror(ret));
				knot_packet_free(&packet);
				knot_node_free(&node);
				knot_rrset_deep_free(&rr, 1, 1);
				return ret;
		}
	}

	/* Now check if there is not a TSIG record at the end of the packet. */
	ret = xfrin_check_tsig(packet, xfr,
			       knot_ns_tsig_required(xfr->packet_nr));
	++xfr->packet_nr;

	knot_packet_free(&packet);
	dbg_xfrin_verb("Processed one AXFR packet successfully.\n");

	/* TSIG errors are propagated and reported in a standard
	 * manner, as we're in response processing, no further error response
	 * should be sent.
	 */

	return ret;
}

/*----------------------------------------------------------------------------*/

static int xfrin_parse_first_rr(knot_packet_t **packet, const uint8_t *pkt,
                                size_t size, knot_rrset_t **rr)
{
	assert(packet != NULL);
	assert(rr != NULL);

	*packet = knot_packet_new(KNOT_PACKET_PREALLOC_NONE);
	if (*packet == NULL) {
		dbg_xfrin("Could not create packet structure.\n");
		return KNOT_ENOMEM;
	}

	int ret = knot_packet_parse_from_wire(*packet, pkt, size, 1, 0);
	if (ret != KNOT_EOK) {
		dbg_xfrin("Could not parse packet: %s.\n", knot_strerror(ret));
		knot_packet_free(packet);
		return KNOT_EMALF;
	}

	// check if the TC bit is set (it must not be)
	if (knot_wire_get_tc(pkt)) {
		dbg_xfrin("IXFR response has TC bit set.\n");
		knot_packet_free(packet);
		return KNOT_EMALF;
	}

	ret = knot_packet_parse_next_rr_answer(*packet, rr);

	if (ret != KNOT_EOK) {
		dbg_xfrin("Could not parse first Answer RR: %s.\n",
			  knot_strerror(ret));
		knot_packet_free(packet);
		return KNOT_EMALF;
	}

	return KNOT_EOK;
}

/*----------------------------------------------------------------------------*/

int xfrin_process_ixfr_packet(knot_ns_xfr_t *xfr)
{
	size_t size = xfr->wire_size;
	const uint8_t *pkt = xfr->wire;
	knot_changesets_t **chs = (knot_changesets_t **)(&xfr->data);

	if (pkt == NULL || chs == NULL) {
		dbg_xfrin("Wrong parameters supported.\n");
		return KNOT_EINVAL;
	}

	// check if the response is OK
	if (knot_wire_get_rcode(pkt) != KNOT_RCODE_NOERROR) {
		return KNOT_EXFRREFUSED;
	}

	knot_packet_t *packet = NULL;
	knot_rrset_t *rr = NULL;

	int ret;

	if ((ret = xfrin_parse_first_rr(&packet, pkt, size, &rr)) != KNOT_EOK) {
		return ret;
	}

	assert(packet != NULL);

	// state of the transfer
	// -1 .. a SOA is expected to create a new changeset
	int state = 0;

	if (rr == NULL) {
		dbg_xfrin("No RRs in the packet.\n");
		knot_packet_free(&packet);
		/*! \todo Some other action??? */
		return KNOT_EMALF;
	}

	xfrin_insert_rrset_dnames_to_table(rr, xfr->lookup_tree);

	if (*chs == NULL) {
		dbg_xfrin_verb("Changesets empty, creating new.\n");

		ret = knot_changesets_init(chs, KNOT_CHANGESET_TYPE_IXFR);
		if (ret != KNOT_EOK) {
			knot_rrset_deep_free(&rr, 1, 1);
			knot_packet_free(&packet);
			return ret;
		}

		// the first RR must be a SOA
		if (knot_rrset_type(rr) != KNOT_RRTYPE_SOA) {
			dbg_xfrin("First RR is not a SOA RR!\n");
			knot_rrset_deep_free(&rr, 1, 1);
			ret = KNOT_EMALF;
			goto cleanup;
		}

		// just store the first SOA for later use
		(*chs)->first_soa = rr;
		state = -1;

		dbg_xfrin_verb("First SOA of IXFR saved, state set to -1.\n");

		// parse the next one
		ret = knot_packet_parse_next_rr_answer(packet, &rr);
		if (ret != KNOT_EOK) {
			knot_packet_free(&packet);
			return ret;
		}

		/*
		 * If there is no other records in the response than the SOA, it
		 * means one of these three cases:
		 *
		 * 1) The server does not have newer zone than ours.
		 *    This is indicated by serial equal to the one of our zone.
		 * 2) The server wants to send the transfer but is unable to fit
		 *    it in the packet. This is indicated by serial different
		 *    (newer) from the one of our zone, but applies only for
		 *    IXFR/UDP.
		 * 3) The master is weird and sends only SOA in the first packet
		 *    of a fallback to AXFR answer (PowerDNS does this).
		 *
		 * The serials must be compared in other parts of the server, so
		 * just indicate that the answer contains only one SOA.
		 */
		if (rr == NULL) {
			dbg_xfrin("Response containing only SOA,\n");
			knot_packet_free(&packet);
			return XFRIN_RES_SOA_ONLY;
		} else if (knot_rrset_type(rr) != KNOT_RRTYPE_SOA) {
			knot_rrset_deep_free(&rr, 1, 1);
			knot_packet_free(&packet);
			dbg_xfrin("Fallback to AXFR.\n");
			ret = XFRIN_RES_FALLBACK;
			return ret;
		}
	} else {
		if ((*chs)->first_soa == NULL) {
			dbg_xfrin("Changesets don't contain SOA first!\n");
			knot_rrset_deep_free(&rr, 1, 1);
			ret = KNOT_EINVAL;
			goto cleanup;
		}
		dbg_xfrin_detail("Changesets present.\n");
	}

	/*
	 * Process the next RR. Different requirements are in place in
	 * different cases:
	 *
	 * 1) Last changeset has both soa_from and soa_to.
	 *    a) The next RR is a SOA.
	 *      i) The next RR is equal to the first_soa saved in changesets.
	 *         This denotes the end of the transfer. It may be dropped and
	 *         the end should be signalised by returning positive value.
	 *
	 *      ii) The next RR is some other SOA.
	 *          This means a start of new changeset - create it and add it
	 *          to the list.
	 *
	 *    b) The next RR is not a SOA.
	 *       Put the RR into the ADD part of the last changeset as this is
	 *       not finished yet. Continue while SOA is not encountered. Then
	 *       jump to 1-a.
	 *
	 * 2) Last changeset has only the soa_from and does not have soa_to.
	 *    a) The next RR is a SOA.
	 *       This means start of the ADD section. Put the SOA to the
	 *       changeset. Continue adding RRs to the ADD section while SOA
	 *       is not encountered. This is identical to 1-b.
	 *
	 *    b) The next RR is not a SOA.
	 *       This means the REMOVE part is not finished yet. Add the RR to
	 *       the REMOVE part. Continue adding next RRs until a SOA is
	 *       encountered. Then jump to 2-a.
	 */

	// first, find out in what state we are
	/*! \todo It would be more elegant to store the state in the
	 *        changesets structure, or in some place persistent between
	 *        calls to this function.
	 */
	knot_changeset_t *cur = knot_changesets_get_last(*chs);
	if (state != -1) {
		dbg_xfrin_detail("State is not -1, deciding...\n");
		// there should be at least one started changeset right now
		if (EMPTY_LIST((*chs)->sets)) {
			knot_rrset_deep_free(&rr, 1, 1);
			ret = KNOT_EMALF;
			goto cleanup;
		}

		// a changeset should be created only when there is a SOA
		assert(cur->soa_from != NULL);

		if (cur->soa_to == NULL) {
			state = KNOT_CHANGESET_REMOVE;
		} else {
			state = KNOT_CHANGESET_ADD;
		}
	}

	dbg_xfrin_detail("State before the loop: %d\n", state);

	/*! \todo This may be implemented with much less IFs! */

	while (ret == KNOT_EOK && rr != NULL) {
dbg_xfrin_exec_verb(
		dbg_xfrin_detail("Next loop, state: %d\n", state);
		char *name = knot_dname_to_str(knot_rrset_owner(rr));
		dbg_xfrin_detail("Actual RR: %s, type %u.\n", name,
				 knot_rrset_type(rr));
		free(name);
);
		if (!knot_dname_is_subdomain(rr->owner, xfr->zone->name) &&
		    knot_dname_compare_non_canon(rr->owner, xfr->zone->name) != 0) {
			// out-of-zone domain
			xfrin_log_error(xfr->zone->name, rr->owner,
			                KNOT_EOUTOFZONE);
			knot_rrset_deep_free(&rr, 1, 1);
			// Skip this rr
			ret = knot_packet_parse_next_rr_answer(packet, &rr);
			continue;
		}

		// Handle duplications
		xfrin_insert_rrset_dnames_to_table(rr, xfr->lookup_tree);

		switch (state) {
		case -1:
			// a SOA is expected
			// this may be either a start of a changeset or the
			// last SOA (in case the transfer was empty, but that
			// is quite weird in fact
			if (knot_rrset_type(rr) != KNOT_RRTYPE_SOA) {
				dbg_xfrin("First RR is not a SOA RR!\n");
				dbg_xfrin_verb("RR type: %u\n",
					       knot_rrset_type(rr));
				ret = KNOT_EMALF;
				knot_rrset_deep_free(&rr, 1, 1);
				goto cleanup;
			}

			if (knot_rrset_rdata_soa_serial(rr)
			    == knot_rrset_rdata_soa_serial((*chs)->first_soa)) {

				/*! \note [TSIG] Check TSIG, we're at the end of
				 *               transfer.
				 */
				ret = xfrin_check_tsig(packet, xfr, 1);

				// last SOA, discard and end
				knot_rrset_deep_free(&rr, 1, 1);
				knot_packet_free(&packet);

				/*! \note [TSIG] If TSIG validates, consider
				 *        transfer complete. */
				if (ret == KNOT_EOK) {
					ret = XFRIN_RES_COMPLETE;
				}

				return ret;
			} else {
				// normal SOA, start new changeset
				/* Check changesets for maximum count (so they fit into journal). */
				if ((*chs)->count + 1 > JOURNAL_NCOUNT)
					ret = KNOT_ESPACE;

				if (ret != KNOT_EOK) {
					knot_rrset_deep_free(&rr, 1, 1);
					goto cleanup;
				}

				cur = knot_changesets_create_changeset(*chs);
				if (cur == NULL) {
					knot_rrset_deep_free(&rr, 1, 1);
					goto cleanup;
				}
				knot_changeset_add_soa(cur, rr, KNOT_CHANGESET_REMOVE);

				// change state to REMOVE
				state = KNOT_CHANGESET_REMOVE;
			}
			break;
		case KNOT_CHANGESET_REMOVE:
			// if the next RR is SOA, store it and change state to
			// ADD
			if (knot_rrset_type(rr) == KNOT_RRTYPE_SOA) {
				// we should not be here if soa_from is not set
				assert(cur->soa_from != NULL);

				knot_changeset_add_soa(cur, rr, KNOT_CHANGESET_ADD);

				state = KNOT_CHANGESET_ADD;
			} else {
				// just add the RR to the REMOVE part and
				// continue
				ret = knot_changeset_add_rr(cur, rr,
				                            KNOT_CHANGESET_REMOVE);
				if (ret != KNOT_EOK) {
					knot_rrset_deep_free(&rr, 1, 1);
					goto cleanup;
				}
			}
			break;
		case KNOT_CHANGESET_ADD:
			// if the next RR is SOA change to state -1 and do not
			// parse next RR
			if (knot_rrset_type(rr) == KNOT_RRTYPE_SOA) {
				log_zone_info("%s Serial %u -> %u.\n",
					      xfr->msg,
					      knot_rrset_rdata_soa_serial(cur->soa_from),
					      knot_rrset_rdata_soa_serial(cur->soa_to));
				state = -1;
				continue;
			} else {

				// just add the RR to the ADD part and continue
				ret = knot_changeset_add_rr(cur, rr,
								KNOT_CHANGESET_ADD);
				if (ret != KNOT_EOK) {
					knot_rrset_deep_free(&rr, 1, 1);
					goto cleanup;
				}
			}
			break;
		}

		// parse the next RR
		dbg_xfrin_detail("Parsing next RR..\n");
		ret = knot_packet_parse_next_rr_answer(packet, &rr);
		dbg_xfrin_detail("Returned %d, %p.\n", ret, rr);
	}

	/*! \note Check TSIG, we're at the end of packet. It may not be
	 *        required.
	 */
	ret = xfrin_check_tsig(packet, xfr,
			       knot_ns_tsig_required(xfr->packet_nr));
	dbg_xfrin_verb("xfrin_check_tsig() returned %d\n", ret);
	++xfr->packet_nr;

	/*! \note [TSIG] Cleanup and propagate error if TSIG validation fails.*/
	if (ret != KNOT_EOK) {
		goto cleanup;
	}

	// here no RRs remain in the packet but the transfer is not finished
	// yet, return EOK
	knot_packet_free(&packet);
	return KNOT_EOK;

cleanup:
	/* We should go here only if some error occured. */
	assert(ret < 0);

	dbg_xfrin_detail("Cleanup after processing IXFR/IN packet.\n");
	knot_changesets_free(chs);
	knot_packet_free(&packet);
	xfr->data = 0;
	return ret;
}

/*----------------------------------------------------------------------------*/
/* Applying changesets to zone                                                */
/*----------------------------------------------------------------------------*/

static void xfrin_zone_contents_free(knot_zone_contents_t **contents)
{
	/*! \todo This should be all in some API!! */

	// free the zone tree with nodes
	dbg_zone("Destroying zone tree.\n");
	knot_zone_tree_deep_free(&(*contents)->nodes);
	dbg_zone("Destroying NSEC3 zone tree.\n");
	knot_zone_tree_deep_free(&(*contents)->nsec3_nodes);

	knot_nsec3_params_free(&(*contents)->nsec3_params);

	free(*contents);
	*contents = NULL;
}

/*----------------------------------------------------------------------------*/

int xfrin_copy_old_rrset(knot_rrset_t *old, knot_rrset_t **copy,
                         knot_changes_t *changes, int save_new)
{
	dbg_xfrin_detail("Copying old RRSet: %p\n", old);
	// create new RRSet by copying the old one
	int ret = knot_rrset_deep_copy(old, copy, 1);
	if (ret != KNOT_EOK) {
		dbg_xfrin("Failed to create RRSet copy.\n");
		return KNOT_ENOMEM;
	}

	// add the RRSet to the list of new RRSets, RRSIG as well
	if (save_new) {
		ret = knot_changes_add_rrset(changes, *copy, KNOT_CHANGES_NEW);
		if (ret != KNOT_EOK) {
			knot_rrset_deep_free(copy, 1, 1);
			return ret;
		}
		if ((*copy)->rrsigs != NULL) {
			assert(old->rrsigs != NULL);
			ret = knot_changes_add_rrset(changes, (*copy)->rrsigs,
			      KNOT_CHANGES_NEW);
			if (ret != KNOT_EOK) {
				knot_rrset_deep_free(&((*copy)->rrsigs), 1, 1);
				return ret;
			}
		}
	}

	ret = knot_changes_add_rrset(changes, old, KNOT_CHANGES_OLD);
	if (ret != KNOT_EOK) {
		return ret;
	}

	if (old->rrsigs != NULL) {
		ret = knot_changes_add_rrset(changes, old->rrsigs,
		                             KNOT_CHANGES_OLD);
		if (ret != KNOT_EOK) {
			return ret;
		}
	}

	return KNOT_EOK;
}

/*----------------------------------------------------------------------------*/

int xfrin_copy_rrset(knot_node_t *node, uint16_t type,
                     knot_rrset_t **rrset, knot_changes_t *changes,
                     int save_new)
{
dbg_xfrin_exec_detail(
	char *name = knot_dname_to_str(knot_node_owner(node));
	dbg_xfrin_detail("Removing RRSet of type %u from node %s (%p)\n",
			 type, name, node);
	free(name);
);
	knot_rrset_t *old = knot_node_remove_rrset(node, type);

	dbg_xfrin_detail("Removed RRSet: %p\n", old);
	dbg_xfrin_detail("Other RRSet of the same type in the node: %p\n",
			 knot_node_rrset(node, type));

	if (old == NULL) {
		dbg_xfrin_verb("RRSet not found for RR to be removed.\n");
		return 1;
	}

	int ret = xfrin_copy_old_rrset(old, rrset, changes, save_new);
	if (ret != KNOT_EOK) {
		return ret;
	}

	dbg_xfrin_detail("Copied old rrset %p to new %p.\n", old, *rrset);

	// replace the RRSet in the node copy by the new one
	ret = knot_node_add_rrset_replace(node, *rrset);
	if (ret != KNOT_EOK) {
		dbg_xfrin("Failed to add RRSet copy to node\n");
		return KNOT_ERROR;
	}

	return KNOT_EOK;
}

/*----------------------------------------------------------------------------*/

static int xfrin_apply_remove_rrsigs(knot_changes_t *changes,
                                     const knot_rrset_t *remove,
                                     knot_node_t *node,
                                     knot_rrset_t **rrset,
                                     knot_rrset_t **rrsigs_old)
{
	assert(changes != NULL);
	assert(remove != NULL);
	assert(node != NULL);
	assert(rrset != NULL);
	assert(knot_rrset_type(remove) == KNOT_RRTYPE_RRSIG);

	/*! \todo These optimalizations may be useless as there may be only
	 *        one RRSet of each type and owner in the changeset.
	 */

	int ret = KNOT_EOK;

	int copied = 0;

	if (*rrset
	    && knot_dname_compare_non_canon(knot_rrset_owner(*rrset),
					    knot_node_owner(node)) == 0
	    && knot_rrset_type(*rrset) == knot_rrset_rdata_rrsig_type_covered(
				remove)) {
		// this RRSet should be the already copied RRSet so we may
		// update it right away
		/*! \todo Does this case even occur? */
		dbg_xfrin_verb("Using RRSet from previous iteration.\n");
	} else {
		// find RRSet based on the Type Covered
		uint16_t type =
			knot_rrset_rdata_rrsig_type_covered(remove);

		// copy the rrset
		dbg_xfrin_detail("Copying RRSet that carries the RRSIGs.\n");
		ret = xfrin_copy_rrset(node, type, rrset, changes, 1);
		if (ret != KNOT_EOK) {
			dbg_xfrin("Failed to copy rrset from changeset.\n");
			return ret;
		}
		dbg_xfrin_detail("Copied RRSet:\n");
		knot_rrset_dump(*rrset);
		copied = 1;
	}

	// get the old rrsigs
	knot_rrset_t *old = knot_rrset_get_rrsigs(*rrset);
	dbg_xfrin_detail("Old RRSIGs from RRSet: %p\n", old);
	if (old == NULL) {
		return 1;
	}

	// copy the RRSIGs
	knot_rrset_t *rrsigs = NULL;
	if (!copied) {
		// check if the stored RRSIGs are not the right ones
		if (*rrsigs_old && *rrsigs_old == (*rrset)->rrsigs) {
			dbg_xfrin_verb("Using RRSIG from previous iteration\n");
			rrsigs = *rrsigs_old;
		} else {
			ret = xfrin_copy_old_rrset(old, &rrsigs, changes, 1);
			if (ret != KNOT_EOK) {
				return ret;
			}
			dbg_xfrin_detail("Copied RRSIGs: %p\n", rrsigs);
			dbg_xfrin_detail("Copied RRSet:\n");
			knot_rrset_dump(rrsigs);
		}
	} else {
		rrsigs = old;
		dbg_xfrin_detail("Using old RRSIGs: %p\n", rrsigs);
	}

	// set the RRSIGs to the new RRSet copy
	if (knot_rrset_set_rrsigs(*rrset, rrsigs) != KNOT_EOK) {
		dbg_xfrin("Failed to set rrsigs.\n");
		return KNOT_ERROR;
	}

	*rrsigs_old = rrsigs;

	// now in '*rrset' we have a copy of the RRSet which holds the RRSIGs
	// and in 'rrsigs' we have the copy of the RRSIGs

	knot_rrset_t *rr_removed = NULL;
	ret = knot_rrset_remove_rr_using_rrset(rrsigs, remove, &rr_removed, 0);
	if (ret != KNOT_EOK) {
		dbg_xfrin("Failed to remove RDATA from RRSet: %s.\n",
			  knot_strerror(ret));
		return 1;
	}
	/* This RRSet will be created even when nothing was removed. */
	assert(rr_removed);

	// connect the RDATA to the list of old RDATA
	ret = knot_changes_add_rrset(changes, rr_removed, KNOT_CHANGES_OLD);
	if (ret != KNOT_EOK) {
		knot_rrset_deep_free(&rr_removed, 1, 1);
		return ret;
	}

	// if the RRSet is empty, remove from node and add to old RRSets
	// check if there is no RRSIGs; if there are, leave the RRSet
	// there; it may be eventually removed when the RRSIGs are removed
	if (knot_rrset_rdata_rr_count(rrsigs) == 0) {
		// remove the RRSIGs from the RRSet
		knot_rrset_set_rrsigs(*rrset, NULL);

		// add RRSet to the list of old RRSets
		ret = knot_changes_add_rrset(changes, rrsigs, KNOT_CHANGES_OLD);
		if (ret != KNOT_EOK) {
			return ret;
		}

		// now check if the RRSet is not totally empty
		if (knot_rrset_rdata_rr_count(*rrset) == 0) {
			assert(knot_rrset_rrsigs(*rrset) == NULL);
			// remove the whole RRSet from the node
			knot_rrset_t *tmp = knot_node_remove_rrset(node,
						     knot_rrset_type(*rrset));
			assert(tmp == *rrset);
			int ret = knot_changes_add_rrset(changes, *rrset,
			                                 KNOT_CHANGES_OLD);
			if (ret != KNOT_EOK) {
				return ret;
			}
		}
	}

	return KNOT_EOK;
}

/*----------------------------------------------------------------------------*/

static int xfrin_apply_remove_normal(knot_changes_t *changes,
                                     const knot_rrset_t *remove,
                                     knot_node_t *node,
                                     knot_rrset_t **rrset,
                                     uint32_t chflags)
{
	assert(changes != NULL);
	assert(remove != NULL);
	assert(node != NULL);
	assert(rrset != NULL);

	int ret;

	dbg_xfrin_detail("Removing RRSet: \n");
	knot_rrset_dump(remove);

	int is_apex = knot_node_rrset(node, KNOT_RRTYPE_SOA) != NULL;

	/*
	 * First handle the special case of DDNS - do not remove SOA from apex.
	 */
	if ((chflags & KNOT_CHANGESET_TYPE_DDNS) && is_apex
	    && knot_rrset_type(remove) == KNOT_RRTYPE_SOA) {
		dbg_xfrin_verb("Ignoring SOA removal in UPDATE.\n");
		return KNOT_EOK;
	}

	// now we have the copy of the node, so lets get the right RRSet
	// check if we do not already have it
	if (*rrset
	    && knot_dname_compare(knot_rrset_owner(*rrset),
				  knot_node_owner(node)) == 0
	    && knot_rrset_type(*rrset) == knot_rrset_type(remove)) {
		/*! \todo Does some other case even occur? */
		dbg_xfrin_verb("Using RRSet from previous loop.\n");
	} else {
		/*!
		 * \todo This may happen also with already
		 *       copied RRSet. In that case it would be
		 *       an unnecesary overhead but will
		 *       probably not cause problems. TEST!!
		 */
		ret = xfrin_copy_rrset(node,
			knot_rrset_type(remove), rrset, changes, 1);
		if (ret != KNOT_EOK) {
			return ret;
		}
		dbg_xfrin_detail("Copied RRSet:\n");
		knot_rrset_dump(*rrset);
	}

	if (*rrset == NULL) {
		dbg_xfrin_verb("RRSet not found for RR to be removed.\n");
		return 1;
	}

dbg_xfrin_exec_detail(
	char *name = knot_dname_to_str(knot_rrset_owner(*rrset));
	dbg_xfrin_detail("Updating RRSet with owner %s, type %u\n", name,
			 knot_rrset_type(*rrset));
	free(name);
);

	// remove the specified RRs from the RRSet (de facto difference of sets)
	int ddns_remove_ns_from_apex =
			((chflags & KNOT_CHANGESET_TYPE_DDNS) && is_apex
			 && knot_rrset_type(*rrset) == KNOT_RRTYPE_NS);
	knot_rrset_t *rr_remove = NULL;
	ret = knot_rrset_remove_rr_using_rrset(*rrset, remove, &rr_remove,
				 ddns_remove_ns_from_apex);
	if (ret != KNOT_EOK) {
		dbg_xfrin("xfr: remove_normal: Could not remove RR (%s).\n",
			  knot_strerror(ret));
		return ret;
	}
	/*!< \todo either one of these checks should be enough. */
	if (knot_rrset_rdata_rr_count(rr_remove) == 0
	    && !ddns_remove_ns_from_apex) {
		/* No RDATA, no need to deep free. */
		knot_rrset_free(&rr_remove);
		dbg_xfrin_verb("Failed to remove RDATA from RRSet\n");
		// In this case, the RDATA was not found in the RRSet
		return 1;
	}

	if (rr_remove->rdata_count != 0) {
		ret = knot_changes_add_rrset(changes, rr_remove, KNOT_CHANGES_OLD);
		if (ret != KNOT_EOK) {
			return ret;
		}
	} else {
		/* Discard empty RRSet. */
		knot_rrset_free(&rr_remove);
	}

	// if the RRSet is empty, remove from node and add to old RRSets
	// check if there is no RRSIGs; if there are, leave the RRSet
	// there; it may be eventually removed when the RRSIGs are removed
	if (knot_rrset_rdata_rr_count(*rrset) == 0
	    && knot_rrset_rrsigs(*rrset) == NULL) {
		// The RRSet should not be empty if we were removing NSs from
		// apex in case of DDNS
		assert(!ddns_remove_ns_from_apex);

		knot_rrset_t *tmp = knot_node_remove_rrset(node,
						     knot_rrset_type(*rrset));
		dbg_xfrin_detail("Removed whole RRSet (%p). Node rr count=%d\n",
				 tmp, knot_node_rrset_count(node));

		// add the removed RRSet to list of old RRSets

		assert(tmp == *rrset);
		ret = knot_changes_add_rrset(changes, *rrset, KNOT_CHANGES_OLD);
		if (ret != KNOT_EOK) {
			return ret;
		}
	}

	return KNOT_EOK;
}

/*----------------------------------------------------------------------------*/
/*! \todo Needs review - RRs may not be merged into RRSets. */
static int xfrin_apply_remove_all_rrsets(knot_changes_t *changes,
                                         knot_node_t *node, uint16_t type,
                                         uint32_t chflags)
{
	knot_rrset_t **rrsets = NULL;
	unsigned rrsets_count = 0;
	int is_apex = knot_node_rrset(node, KNOT_RRTYPE_SOA) != NULL;

dbg_xfrin_exec_verb(
	char *name = knot_dname_to_str(knot_node_owner(node));
	dbg_xfrin_verb("Removing all RRSets from node %s of type %u. "
		       "Is apex: %d, changeset flags: %u\n",
		       name, type, is_apex, chflags);
	free(name);
);

	/*! \todo ref #937 is it OK to modify nodes at this point?
	 * shouldn't it be after the zones are switched? */

	/* Assemble RRSets to remove. */
	if (type == KNOT_RRTYPE_ANY) {
		/* Remove all RRSets from the node. */
		/* If removing from zone apex in an UPDATE, NS and SOA records
		 * should be left unchanged.
		 * We might either remove all RRSets and then return SOA and
		 * NS RRSets to the node. Or find all existing types in the node
		 * and remove all except NS and SOA. The first approach is
		 * IMHO faster.
		 */

		rrsets = knot_node_get_rrsets(node);
		short rr_count = knot_node_rrset_count(node);
		if (rr_count > 0) {
			rrsets_count = (unsigned)rr_count;
		}
		knot_node_remove_all_rrsets(node);

		/*
		 * If apex, return SOA and NS RRSets to the node and remove
		 * them from the list (so they are not deleted later).
		 *
		 * This function is called only when processing DDNS, but one
		 * never knows, so we'll rather check it
		 */
		if (is_apex && (chflags & KNOT_CHANGESET_TYPE_DDNS)) {
			dbg_xfrin_detail("DDNS: returning SOA and NS to the "
					 "node.\n");
			for (unsigned i = 0; i < rrsets_count; ++i) {
				if (knot_rrset_type(rrsets[i])
				       == KNOT_RRTYPE_SOA
				    || knot_rrset_type(rrsets[i])
				       == KNOT_RRTYPE_NS) {
					dbg_xfrin_detail("Returning...\n");
					knot_node_add_rrset_no_merge(node, rrsets[i]);
					rrsets[i] = NULL;
				}
			}
		}
	} else {
		/* Remove only the RRSet with given type. */
		/* First we must check if we're not removing NS or SOA from
		 * apex. This change should be ignored.
		 *
		 * This function is called only when processing DDNS, but one
		 * never knows, so we'll rather check it
		 */
		if (is_apex && (chflags & KNOT_CHANGESET_TYPE_DDNS)
		    && (type == KNOT_RRTYPE_SOA || type == KNOT_RRTYPE_NS)) {
			dbg_xfrin_detail("DDNS: ignoring SOA or NS removal.\n");
			return KNOT_EOK;
		}

		rrsets = malloc(sizeof(knot_rrset_t*));
		if (rrsets) {
			*rrsets = knot_node_remove_rrset(node, type);
			rrsets_count = 1;
		}
	}

	/* Mark RRsets and RDATA for removal. */
	for (unsigned i = 0; i < rrsets_count; ++i) {
		if (rrsets[i] == NULL) {
			continue;
		}

		int ret = knot_changes_add_rrset(changes, rrsets[i],
		                                 KNOT_CHANGES_OLD);
		if (ret != KNOT_EOK) {
			free(rrsets);
			return ret;
		}
	}

	free(rrsets);

	return KNOT_EOK;
}

/*----------------------------------------------------------------------------*/

int xfrin_replace_rrset_in_node(knot_node_t *node,
                                       knot_rrset_t *rrset_new,
                                       knot_changes_t *changes,
                                       knot_zone_contents_t *contents)
{
	uint16_t type = knot_rrset_type(rrset_new);
	// remove RRSet of the proper type from the node
	dbg_xfrin_verb("Removing RRSet of type: %u.\n", type);
	knot_rrset_t *rrset_old = knot_node_remove_rrset(node, type);
	assert(rrset_old != NULL);

	// save also the RDATA, because RDATA are not deleted with the RRSet
	// save the new RRSet to the new RRSet, so that it is deleted if the
	// apply fails
	int ret = knot_changes_add_rrset(changes, rrset_old, KNOT_CHANGES_OLD);
	if (ret != KNOT_EOK) {
		return ret;
	}
	// store RRSIGs from the old RRSet to the new
	knot_rrset_set_rrsigs(rrset_new, knot_rrset_get_rrsigs(rrset_old));

	// insert the new RRSet to the node
	dbg_xfrin_verb("Adding new RRSet.\n");
	ret = knot_zone_contents_add_rrset(contents, rrset_new, &node,
					   KNOT_RRSET_DUPL_SKIP);

	if (ret < 0) {
		dbg_xfrin("Failed to add RRSet to node.\n");
		return KNOT_ERROR;
	}
	assert(ret == 0);

	ret = knot_changes_add_rrset(changes, rrset_new, KNOT_CHANGES_NEW);
	if (ret != KNOT_EOK) {
		return ret;
	}

	return KNOT_EOK;
}

/*----------------------------------------------------------------------------*/

static int xfrin_apply_add_normal_ddns(knot_changes_t *changes,
                                       knot_rrset_t *add, knot_node_t *node,
                                       knot_zone_contents_t *contents)
{
	int ret;

	/* 1) Adding SOA. */
	if (knot_rrset_type(add) == KNOT_RRTYPE_SOA) {
		/* a) If trying to add SOA to non-apex node, or the
		 *    serial is less than the current serial, ignore.
		 */
		if (knot_node_rrset(node, KNOT_RRTYPE_SOA) == NULL
		    || ns_serial_compare(knot_rrset_rdata_soa_serial(
		       knot_node_rrset(node, KNOT_RRTYPE_SOA)),
			   knot_rrset_rdata_soa_serial(add) > 0
		    )) {
			dbg_ddns_verb("DDNS: Ignoring SOA.\n");
			return KNOT_EOK;
		} else {
			dbg_ddns_verb("DDNS: replacing SOA (old serial: %u,"
				      " new serial: %u.\n",
				      knot_rrset_rdata_soa_serial(knot_node_rrset(node,
							  KNOT_RRTYPE_SOA)),
				      knot_rrset_rdata_soa_serial(add));
			/* b) Otherwise, replace the current SOA. */
			ret = xfrin_replace_rrset_in_node(node, add,
							      changes,
							      contents);
			/* In this case we must however remove the ADD RRSet
			 * from the changeset, so that it is not deleted
			 * afterwards.
			 */
			if (ret == KNOT_EOK) {
				return 3;
			} else {
				return ret;
			}
		}
	} else if (knot_rrset_type(add) == KNOT_RRTYPE_CNAME) {
		/* 2) Adding CNAME... */
		if (knot_node_rrset(node, KNOT_RRTYPE_CNAME) != NULL) {
			dbg_ddns_verb("DDNS: replacing CNAME.\n");
			/* a) ... to a CNAME node => replace. */
			ret = xfrin_replace_rrset_in_node(node, add, changes,
							  contents);
			/* In this case we must however remove the ADD RRSet
			 * from the changeset, so that it is not deleted
			 * afterwards.
			 */
			if (ret == KNOT_EOK) {
				return 3;
			} else {
				return ret;
			}
		} else if (knot_node_rrset_count(node) > 0) {
			dbg_ddns_verb("DDNS: ignoring CNAME (non-empty node)\n");
			/* b) ... to a non-empty node => ignore. */
			return KNOT_EOK;
		}
		/* c) ... to an empty node => process normally. */
	} else if (knot_node_rrset(node, KNOT_RRTYPE_CNAME) != NULL) {
		/* 3) Adding other RRSets to CNAME node => ignore. */
		dbg_ddns_verb("DDNS: ignoring RRSet (CNAME node)\n");
		// handled in previous case
		assert(knot_rrset_type(add) != KNOT_RRTYPE_CNAME);
		return KNOT_EOK;
	}

	return 1;  // Continue normal processing
}

/*----------------------------------------------------------------------------*/

static int xfrin_apply_add_normal(knot_changes_t *changes,
                                  knot_rrset_t *add,
                                  knot_node_t *node,
                                  knot_rrset_t **rrset,
                                  knot_zone_contents_t *contents,
                                  uint32_t chflags)
{
	assert(changes != NULL);
	assert(add != NULL);
	assert(node != NULL);
	assert(rrset != NULL);
	assert(contents != NULL);

	int ret;

dbg_xfrin_exec_detail(
	dbg_xfrin_detail("applying rrset:\n");
	knot_rrset_dump(add);
);

	/* DDNS special cases. */
	if (chflags & KNOT_CHANGESET_TYPE_DDNS) {
		ret = xfrin_apply_add_normal_ddns(changes, add, node, contents);
		/* Continue only if return value is 1. */
		if (ret != 1) {
			return ret;
		}
	}

	int copied = 0;
	/*! \note Reusing RRSet from previous function caused it not to be
	 *        removed from the node.
	 *        Maybe modification of the code would allow reusing the RRSet
	 *        as in apply_add_rrsigs() - the RRSet should not be copied
	 *        in such case.
	 */
	if (*rrset
	    && knot_dname_compare(knot_rrset_owner(*rrset),
				  knot_node_owner(node)) == 0
	    && knot_rrset_type(*rrset) == knot_rrset_type(add)) {
		dbg_xfrin_verb("Using RRSet from previous iteration.\n");
	} else {
		dbg_xfrin_detail("Removing rrset!\n");
		*rrset = knot_node_remove_rrset(node, knot_rrset_type(add));

		knot_rrset_t *old = *rrset;

		if (*rrset != NULL) {
			ret = xfrin_copy_old_rrset(old, rrset, changes, 1);
			if (ret != KNOT_EOK) {
				return ret;
			}

			dbg_xfrin_detail("Copied RRSet: %p\n", *rrset);
			dbg_xfrin_detail("Copied RRSet:\n");
			knot_rrset_dump(*rrset);
			copied = 1;
		}
	}

dbg_xfrin_exec_detail(
	dbg_xfrin_detail("Removed RRSet: \n");
	knot_rrset_dump(*rrset);
);

	if (*rrset == NULL) {
dbg_xfrin_exec_detail(
		char *name = knot_dname_to_str(add->owner);
		dbg_xfrin_detail("RRSet to be added not found in zone.\n");
		dbg_xfrin_detail("owner: %s type: %u\n", name, add->type);
		free(name);
);
		// add the RRSet from the changeset to the node
		/*! \todo What about domain names?? Shouldn't we use the
		 *        zone-contents' version of this function??
		 */
		/*!
		 * \note The new zone must be adjusted nevertheless, so it
		 *       doesn't matter whether there are some extra dnames to
		 *       be added to the table or not.
		 */
//		ret = knot_node_add_rrset(node, add, 0);
		ret = knot_zone_contents_add_rrset(contents, add, &node,
						   KNOT_RRSET_DUPL_SKIP);

		if (ret < 0) {
			dbg_xfrin("Failed to add RRSet to node.\n");
			return ret;
		}

		assert(ret == 0);

		return 1; // return 1 to indicate the add RRSet was used
	}

dbg_xfrin_exec_detail(
	char *name = knot_dname_to_str(knot_rrset_owner(*rrset));
	dbg_xfrin_detail("Found RRSet with owner %s, type %u\n", name,
			 knot_rrset_type(*rrset));
	free(name);
);

	// merge the changeset RRSet to the copy
	/* What if the update fails?
	 * The changesets will be destroyed - that will destroy 'add',
	 * and the copied RRSet will be destroyed because it is in the new
	 * rrsets list.
	 *
	 * If the update is successfull, the old RRSet will be destroyed,
	 * but the one from the changeset will be not!!
	 *
	 * TODO: add the 'add' rrset to list of old RRSets?
	 */

	dbg_xfrin_detail("Merging RRSets with owners: %s, %s types: %u, %u\n",
			 (*rrset)->owner->name, add->owner->name,
			 (*rrset)->type,
			 add->type);
	dbg_xfrin_detail("RDATA in RRSet1: %p, RDATA in RRSet2: %p\n",
			 (*rrset)->rdata, add->rdata);

	/* In case the RRSet is empty (and only remained there because of the
	 * RRSIGs) it may happen that the TTL may be different than that of
	 * the new RRs. Update the TTL according to the first RR.
	 */

	if (knot_rrset_rdata_rr_count(*rrset) == 0
	    && knot_rrset_ttl(*rrset) != knot_rrset_ttl(add)) {
		knot_rrset_set_ttl(*rrset, knot_rrset_ttl(add));
	}

	int merged, deleted_rrs;
	ret = knot_rrset_merge_no_dupl(*rrset, add, &merged, &deleted_rrs);
	if (ret < 0) {
		dbg_xfrin("Failed to merge changeset RRSet.\n");
		return ret;
	}
	dbg_xfrin_detail("Merge returned: %d\n", ret);
	knot_rrset_dump(*rrset);

	if (copied) {
		ret = knot_node_add_rrset_no_merge(node, *rrset);

		if (ret < 0) {
			dbg_xfrin("Failed to add merged RRSet to the node.\n");
			return ret;
		}
	}

	// return 2 so that the add RRSet is removed from
	// the changeset (and thus not deleted)
	// and put to list of new RRSets (is this ok?)
	// and deleted
	return 2;
}

/*----------------------------------------------------------------------------*/

static int xfrin_apply_add_rrsig(knot_changes_t *changes,
                                  knot_rrset_t *add,
                                  knot_node_t *node,
                                  knot_rrset_t **rrset,
                                  knot_rrset_t **rrsigs_old,
                                  knot_zone_contents_t *contents)
{
	assert(changes != NULL);
	assert(add != NULL);
	assert(node != NULL);
	assert(rrset != NULL);
	assert(knot_rrset_type(add) == KNOT_RRTYPE_RRSIG);
	assert(contents != NULL);

	int ret;

	uint16_t type = knot_rrset_rdata_rrsig_type_covered(add);

dbg_xfrin_exec_verb(
	char *name = knot_dname_to_str(knot_rrset_owner(add));
	dbg_xfrin_verb("Adding RRSIG: Owner %s, type covered %u.\n",
		       name, type);
	free(name);
);

	int copied = 0;

	/*! \note Here the check is OK, because if we aready have the RRSet,
	 *        it's a copied one, so it is OK to modify it right away.
	 */
	if (*rrset
	    && knot_dname_compare(knot_rrset_owner(*rrset),
				  knot_node_owner(node)) == 0
	    && knot_rrset_type(*rrset) == type) {
		dbg_xfrin_verb("Using RRSet from previous iteration.\n");
	} else {
		// copy the rrset
		ret = xfrin_copy_rrset(node, type, rrset, changes, 1);
		if (ret < 0) {
			return ret;
		} else if (ret != KNOT_EOK) {
			*rrset = NULL;
		}
		copied = 1;
		dbg_xfrin_detail("Copied RRSet:\n");
		knot_rrset_dump(*rrset);
	}

	if (*rrset == NULL) {
		dbg_xfrin_detail("RRSet to be added not found in zone.\n");

		// create a new RRSet to add the RRSIGs into
		*rrset = knot_rrset_new(knot_node_get_owner(node), type,
					knot_rrset_class(add),
					knot_rrset_ttl(add));
		if (*rrset == NULL) {
			dbg_xfrin("Failed to create new RRSet for RRSIGs.\n");
			return KNOT_ENOMEM;
		}
		dbg_xfrin_detail("Created new RRSet for RRSIG: %p.\n", *rrset);

		// add the RRset to the list of new RRsets
		// add the new RRSet to the node
		// not needed to insert it through the zone_contents() function,
		// as the owner is already in the dname table
		ret = knot_node_add_rrset_no_merge(node, *rrset);
		if (ret != KNOT_EOK) {
			dbg_xfrin("Failed to add RRSet to node.\n");
			knot_rrset_free(rrset);
			return KNOT_ERROR;
		}

		ret = knot_changes_add_rrset(changes, *rrset, KNOT_CHANGES_NEW);
		if (ret != KNOT_EOK) {
			return ret;
		}
	}

dbg_xfrin_exec_detail(
		char *name = knot_dname_to_str(knot_rrset_owner(*rrset));
		dbg_xfrin_detail("Found RRSet with owner %s, type %u\n", name,
				 knot_rrset_type(*rrset));
		free(name);
);

	if (knot_rrset_rrsigs(*rrset) == NULL) {

		dbg_xfrin_detail("Adding new RRSIGs to RRSet.\n");
		ret = knot_zone_contents_add_rrsigs(contents, add, rrset, &node,
						    KNOT_RRSET_DUPL_SKIP);

		if (ret < 0) {
			dbg_xfrin("Failed to add RRSIGs to the RRSet.\n");
			return KNOT_ERROR;
		}

		dbg_xfrin_detail("RRSet after added RRSIG:\n");
		knot_rrset_dump(*rrset);

		assert(ret == 0);

		return 1;
	} else {
		knot_rrset_t *old = knot_rrset_get_rrsigs(*rrset);
		assert(old != NULL);
		knot_rrset_t *rrsig;

		if (!copied) {
			// check if the stored RRSIGs are not the right ones
			if (*rrsigs_old && *rrsigs_old == old) {
				dbg_xfrin_verb("Using RRSIG from previous iteration\n");
				rrsig = *rrsigs_old;
			} else {
				ret = xfrin_copy_old_rrset(old, &rrsig, changes,
							   1);
				if (ret != KNOT_EOK) {
					return ret;
				}
				dbg_xfrin_detail("Copied RRSIGs: %p\n", rrsig);
				dbg_xfrin_detail("Copied RRSet:\n");
				knot_rrset_dump(rrsig);
			}
		} else {
			rrsig = old;
			dbg_xfrin_verb("Using old RRSIGs: %p\n", rrsig);
		}

		// replace the old RRSIGs with the new ones
		knot_rrset_set_rrsigs(*rrset, rrsig);

		// merge the changeset RRSet to the copy
		dbg_xfrin_detail("Merging RRSIG to the one in the RRSet.\n");
		int merged, deleted_rrs;
		ret = knot_rrset_merge_no_dupl(rrsig, add, &merged, &deleted_rrs);
		if (ret != KNOT_EOK) {
			dbg_xfrin("Failed to merge changeset RRSIG to copy: %s"
				  ".\n", knot_strerror(ret));
			return KNOT_ERROR;
		}

		return 2;
	}

	return KNOT_EOK;
}

/*----------------------------------------------------------------------------*/

void xfrin_cleanup_successful_update(knot_changes_t *changes)
{
	// Free old RRSets
	knot_rr_node_t *rr_node = NULL;
	WALK_LIST(rr_node, changes->old_rrsets) {
		knot_rrset_t *rrset = rr_node->rr;
		knot_rrset_deep_free_no_sig(&rrset, 1, 1);
	}

	// Free old nodes
	knot_node_list_t *n_node = NULL;
	WALK_LIST(n_node, changes->old_nodes) {
		knot_node_free(&n_node->node);
	}

	// Free old NSEC3 nodes
	WALK_LIST(n_node, changes->old_nsec3) {
		knot_node_free(&n_node->node);
	}
}

/*----------------------------------------------------------------------------*/
/* New changeset applying                                                     */
/*----------------------------------------------------------------------------*/

static void xfrin_switch_nodes_in_node(knot_node_t *node, void *data)
{
	assert(node != NULL);
	UNUSED(data);

	assert(knot_node_new_node(node) == NULL);

	knot_node_update_refs(node);
}

/*----------------------------------------------------------------------------*/

static int xfrin_switch_nodes(knot_zone_contents_t *contents_copy)
{
	assert(contents_copy != NULL);

	// Traverse the trees and for each node check every reference
	// stored in that node. The node itself should be new.
	knot_zone_contents_tree_apply_inorder(contents_copy,
					      xfrin_switch_nodes_in_node, NULL);

	knot_zone_contents_nsec3_apply_inorder(contents_copy,
					      xfrin_switch_nodes_in_node, NULL);
	return KNOT_EOK;
}

/*----------------------------------------------------------------------------*/

static void xfrin_zone_contents_free2(knot_zone_contents_t **contents)
{
	/*! \todo This should be all in some API!! */

	// free the zone tree, but only the structure
	// (nodes are already destroyed)
	dbg_zone("Destroying zone tree.\n");
	knot_zone_tree_deep_free(&(*contents)->nodes);
	dbg_zone("Destroying NSEC3 zone tree.\n");
	knot_zone_tree_deep_free(&(*contents)->nsec3_nodes);

	knot_nsec3_params_free(&(*contents)->nsec3_params);

	free(*contents);
	*contents = NULL;
}

/*----------------------------------------------------------------------------*/

static void xfrin_cleanup_old_nodes(knot_node_t *node, void *data)
{
	UNUSED(data);
	assert(node != NULL);

	knot_node_set_new_node(node, NULL);
	knot_dname_set_node(knot_node_get_owner(node), node);
}

/*----------------------------------------------------------------------------*/

static void xfrin_cleanup_failed_update(knot_zone_contents_t *old_contents,
                                        knot_zone_contents_t **new_contents)
{
	if (old_contents == NULL && new_contents == NULL) {
		return;
	}

	if (*new_contents != NULL) {
		// destroy the shallow copy of zone
		xfrin_zone_contents_free2(new_contents);
	}

	if (old_contents != NULL) {
		// cleanup old zone tree - reset pointers to new node to NULL
		// also set pointers from dnames to old nodes
		knot_zone_contents_tree_apply_inorder(old_contents,
						      xfrin_cleanup_old_nodes,
						      NULL);

		knot_zone_contents_nsec3_apply_inorder(old_contents,
						       xfrin_cleanup_old_nodes,
						       NULL);
	}
}

/*----------------------------------------------------------------------------*/

void xfrin_rollback_update(knot_zone_contents_t *old_contents,
                           knot_zone_contents_t **new_contents,
                           knot_changes_t *changes)
{
	if (changes == NULL) {
		return;
	}

	dbg_xfrin("Rolling back changeset application.\n");
	knot_rr_node_t *rr_node = NULL;
	WALK_LIST(rr_node, changes->new_rrsets) {
		knot_rrset_t *rrset = rr_node->rr;
		knot_rrset_deep_free_no_sig(&rrset, 1, 1);
	}

	xfrin_cleanup_failed_update(old_contents, new_contents);
}

/*----------------------------------------------------------------------------*/

static int xfrin_apply_remove(knot_zone_contents_t *contents,
                              knot_changeset_t *chset,
                              knot_changes_t *changes)
{
	/*
	 * Iterate over removed RRSets, and remove them from the new nodes
	 * in 'contents'. By default, the RRSet should be copied so that
	 * RDATA may be removed from it.
	 */
	int ret = 0;
<<<<<<< HEAD
	knot_node_t *last_node = NULL;
	knot_rrset_t *rrset = NULL;
	knot_rrset_t *rrsigs = NULL;
	int is_nsec3 = 0;

	knot_rr_node_t *rr_node = NULL;
	WALK_LIST(rr_node, chset->remove) {
		knot_rrset_t *rr = rr_node->rr;
		assert(rr); // No malformed changesets should get here
=======
	knot_node_t *node = NULL;
	knot_rrset_t *rrset = NULL, *rrsigs = NULL;

	for (int i = 0; i < chset->remove_count; ++i) {
>>>>>>> eea34622
dbg_xfrin_exec_verb(
		char *name = knot_dname_to_str(
			knot_rrset_owner(rr));
		dbg_xfrin_verb("Removing RRSet: %s, type %u\n", name,
			       knot_rrset_type(rr));
		free(name);
);
dbg_xfrin_exec_detail(
		knot_rrset_dump(rr);
);

		// check if the RRSet belongs to the NSEC3 tree
<<<<<<< HEAD
		if ((knot_rrset_type(rr) == KNOT_RRTYPE_NSEC3)
		    || (knot_rrset_type(rr) == KNOT_RRTYPE_RRSIG
			&& knot_rrset_rdata_rrsig_type_covered(rr)
			    == KNOT_RRTYPE_NSEC3))
		{
			dbg_xfrin_verb("Removed RRSet belongs to NSEC3 tree.\n");
			is_nsec3 = 1;
		}
=======
		int is_nsec3 = knot_rrset_is_nsec3rel(chset->remove[i]);
>>>>>>> eea34622

		// check if the old node is not the one we should use
		dbg_xfrin_verb("Node:%p Owner: %p Node owner: %p\n",
			       last_node, knot_rrset_owner(rr),
			       knot_node_owner(last_node));
		if (!last_node || knot_rrset_owner(rr)
			     != knot_node_owner(last_node)) {
			if (is_nsec3) {
				last_node = knot_zone_contents_get_nsec3_node(
					    contents,
					    knot_rrset_owner(rr));
			} else {
				last_node = knot_zone_contents_get_node(contents,
					    knot_rrset_owner(rr));
			}
			if (last_node == NULL) {
				dbg_xfrin_verb("Node not found for RR to be "
					       "removed!\n");
				continue;
			}
		}

		assert(last_node != NULL);

		// first check if all RRSets should be removed
		dbg_xfrin_verb("RRSet class to be removed=%u\n",
			       knot_rrset_class(rr));
		if (knot_rrset_class(rr) == KNOT_CLASS_ANY) {
			ret = xfrin_apply_remove_all_rrsets(
				changes, last_node,
				knot_rrset_type(rr), chset->flags);
		} else if (knot_rrset_type(rr)
			   == KNOT_RRTYPE_RRSIG) {
			// this should work also for UPDATE
			ret = xfrin_apply_remove_rrsigs(changes, rr,
							last_node, &rrset, &rrsigs);
		} else {
			// this should work also for UPDATE
			ret = xfrin_apply_remove_normal(changes,
							rr,
							last_node, &rrset,
							chset->flags);
		}

		dbg_xfrin_detail("xfrin_apply_remove() ret = %d\n", ret);

		if (ret > 0) {
			continue;
		} else if (ret != KNOT_EOK) {
			return ret;
		}
	}

	return KNOT_EOK;
}

/*----------------------------------------------------------------------------*/

static int xfrin_apply_add(knot_zone_contents_t *contents,
                           knot_changeset_t *chset,
                           knot_changes_t *changes)
{
	int ret = KNOT_EOK;
	knot_node_t *last_node = NULL;
	knot_rrset_t *rrset = NULL;
	knot_rrset_t *rrsigs = NULL;
<<<<<<< HEAD
	int is_nsec3 = 0;

	knot_rr_node_t *rr_node = NULL;
	node *tmp_node;
	WALK_LIST_DELSAFE(rr_node, tmp_node, chset->add) {
		knot_rrset_t *rr = rr_node->rr;
		assert(rr); // No malformed changesets should get here
=======

	for (int i = 0; i < chset->add_count; ++i) {
>>>>>>> eea34622
dbg_xfrin_exec_verb(
		char *name = knot_dname_to_str(
			knot_rrset_owner(rr));
		dbg_xfrin_verb("Adding RRSet: %s, type: %u\n", name,
			       knot_rrset_type(rr));
		free(name);
);
dbg_xfrin_exec_detail(
		knot_rrset_dump(rr);
);

		// check if the RRSet belongs to the NSEC3 tree
<<<<<<< HEAD
		if ((knot_rrset_type(rr) == KNOT_RRTYPE_NSEC3)
		    || (knot_rrset_type(rr) == KNOT_RRTYPE_RRSIG
			&& knot_rrset_rdata_rrsig_type_covered(rr)
			    == KNOT_RRTYPE_NSEC3))
		{
			dbg_xfrin_detail("This is NSEC3-related RRSet.\n");
			is_nsec3 = 1;
		}
=======
		int is_nsec3 = knot_rrset_is_nsec3rel(chset->add[i]);
>>>>>>> eea34622

		// check if the old node is not the one we should use
		if (!last_node || knot_rrset_owner(rr)
			     != knot_node_owner(last_node)) {
			dbg_xfrin_detail("Searching for node...\n");
			if (is_nsec3) {
				last_node = knot_zone_contents_get_nsec3_node(
				            contents,
				            knot_rrset_owner(rr));
			} else {
				last_node = knot_zone_contents_get_node(contents,
				            knot_rrset_owner(rr));
			}
			if (last_node == NULL) {
				// create new node, connect it properly to the
				// zone nodes
				dbg_xfrin_detail("Node not found. Creating new."
						 "\n");
<<<<<<< HEAD
				last_node = xfrin_add_new_node(contents,
							  rr,
							  is_nsec3);
				if (last_node == NULL) {
=======
				ret = knot_zone_contents_create_node(contents,
				                                     chset->add[i],
				                                     &node);
				if (ret != KNOT_EOK) {
>>>>>>> eea34622
					dbg_xfrin("Failed to create new node "
						  "in zone.\n");
					return ret;
				}
			}
		}

		assert(last_node != NULL);

		if (knot_rrset_type(rr) == KNOT_RRTYPE_RRSIG) {
			ret = xfrin_apply_add_rrsig(changes, rr, last_node,
			                            &rrset, &rrsigs,
						    contents);
			assert(ret != KNOT_EOK);
		} else {
			ret = xfrin_apply_add_normal(changes, rr,
						     last_node, &rrset, contents,
						     chset->flags);
			assert(ret <= 3);
		}

		// Not correct anymore, add_normal() returns KNOT_EOK if the
		// changeset RR should be removed
		//assert(ret != KNOT_EOK);

		dbg_xfrin_detail("xfrin_apply_..() returned %d, rrset: %p\n",
				 ret, rrset);

		if (ret > 0) {
			if (ret == 1) {
				// the ADD RRSet was used, i.e. it should be
				// removed from the changeset and saved in the
				// list of new RRSets
				ret = knot_changes_add_rrset(changes, rr,
				                             KNOT_CHANGES_NEW);
				if (ret != KNOT_EOK) {
					return ret;
				}

				rem_node((node *)rr_node);
			} else if (ret == 2) {
				// the copy of the RRSet was used, but it was
				// already stored in the new RRSets list
				// just delete the add RRSet, but without RDATA
				// DNAMES as these were merged to the copied RRSet
				knot_rrset_deep_free(&rr, 1, 0);
				rem_node((node *)rr_node);
			} else if (ret == 3) {
				// the RRSet was used and both RRSet and RDATA
				// were properly stored. Just clear the place
				// in the changeset
				rem_node((node *)rr_node);
			} else {
				assert(0);
			}

		} else if (ret != KNOT_EOK) {
			return ret;
		}
	}

	return KNOT_EOK;
}

/*----------------------------------------------------------------------------*/

static int xfrin_apply_replace_soa(knot_zone_contents_t *contents,
                                   knot_changes_t *changes,
                                   knot_changeset_t *chset)
{
	dbg_xfrin("Replacing SOA record.\n");
	knot_node_t *node = knot_zone_contents_get_apex(contents);
	assert(node != NULL);

	assert(node != NULL);


	int ret = xfrin_replace_rrset_in_node(node, chset->soa_to, changes,
					      contents);
	if (ret == KNOT_EOK) {
		// remove the SOA from the changeset, so it will not be deleted
		// after successful apply
		chset->soa_to = NULL;
	}

	return ret;
}

/*----------------------------------------------------------------------------*/

static int xfrin_apply_changeset(knot_zone_contents_t *contents,
                                 knot_changes_t *changes,
                                 knot_changeset_t *chset)
{
	/*
	 * Applies one changeset to the zone. Checks if the changeset may be
	 * applied (i.e. the origin SOA (soa_from) has the same serial as
	 * SOA in the zone apex.
	 */

	dbg_xfrin("APPLYING CHANGESET: from serial %u to serial %u\n",
		  chset->serial_from, chset->serial_to);

	// check if serial matches
	/*! \todo Only if SOA is present? */
	const knot_rrset_t *soa = knot_node_rrset(contents->apex,
						  KNOT_RRTYPE_SOA);
	if (soa == NULL || knot_rrset_rdata_soa_serial(soa)
			   != chset->serial_from) {
		dbg_xfrin("SOA serials do not match!!\n");
		return KNOT_ERROR;
	}

	int ret = xfrin_apply_remove(contents, chset, changes);
	if (ret != KNOT_EOK) {
		return ret;
	}

	ret = xfrin_apply_add(contents, chset, changes);
	if (ret != KNOT_EOK) {
		return ret;
	}

	return xfrin_apply_replace_soa(contents, changes, chset);
}

/*----------------------------------------------------------------------------*/

static void xfrin_mark_empty_node(knot_node_t *node, void *data,
                                  knot_changeset_part_t part)
{
	assert(node != NULL);
	assert(data != NULL);

	knot_changes_t *changes = (knot_changes_t *)data;

	if (knot_node_rrset_count(node) == 0
	    && knot_node_children(node) == 0) {
		// Add node to changes.
		int ret = knot_changes_add_node(changes, node, part);
		if (ret != KNOT_EOK) {
			return;
		}

		// Mark the node as empty.
		knot_node_set_empty(node);

		if (node->parent != NULL) {
			assert(node->parent->children > 0);
			--node->parent->children;
			if (node->parent->wildcard_child == node) {
				node->parent->wildcard_child = NULL;
			}
			node->parent = NULL;
		}
	}
}

/*----------------------------------------------------------------------------*/

static void xfrin_mark_empty(knot_node_t *node, void *data)
{
	xfrin_mark_empty_node(node, data, KNOT_CHANGES_NORMAL_NODE);
}

static void xfrin_mark_empty_nsec3(knot_node_t *node, void *data)
{
	xfrin_mark_empty_node(node, data, KNOT_CHANGES_NSEC3_NODE);
}

/*----------------------------------------------------------------------------*/

static int xfrin_remove_empty_nodes(knot_zone_contents_t *contents,
                                    knot_changes_t *changes)
{
	int ret;

	dbg_xfrin("Removing empty nodes from zone.\n");

	// walk through the zone and select nodes to be removed
	ret = knot_zone_contents_tree_apply_inorder_reverse(contents,
							    xfrin_mark_empty,
							    (void *)changes);
	assert(ret == KNOT_EOK);

	// Do the same with NSEC3 nodes.
	ret = knot_zone_contents_nsec3_apply_inorder_reverse(contents,
							 xfrin_mark_empty_nsec3,
							 (void *)changes);
	assert(ret == KNOT_EOK);

	// Remove these nodes from zone tree.
	knot_node_t *zone_node = NULL;

	knot_node_list_t *list_node = NULL;
	WALK_LIST(list_node, changes->old_nodes) {
		knot_node_t *node = list_node->node;
		assert(node);
		zone_node = NULL;

dbg_xfrin_exec_detail(
		char *name = knot_dname_to_str(knot_node_owner(node));
		dbg_xfrin_detail("Old node: %p, %s\n",node, name);
		free(name);
);

		ret = knot_zone_contents_remove_node(
			contents, node, &zone_node);

		if (ret == KNOT_ENONODE) {
			assert(knot_node_rrset_count(node) == 1);
			assert(knot_node_rrset(node,
			                       KNOT_RRTYPE_RRSIG));
			char *name = knot_dname_to_str(node->owner);
			log_zone_warning("Ignoring extra RRSIG for %s!\n",
			                 name);
			free(name);
		} else if (ret != KNOT_EOK) {
			dbg_xfrin("Failed to remove node from zone!\n");
			return ret;
		}
		assert(node == zone_node);
	}

	// remove NSEC3 nodes
	WALK_LIST(list_node, changes->old_nsec3) {
		knot_node_t *node = list_node->node;
		assert(node);
		zone_node = NULL;

		char *name = knot_dname_to_str(knot_node_owner(node));
		dbg_xfrin_detail("Old NSEC3 node: %p, %s\n", node, name);
		free(name);

		ret = knot_zone_contents_remove_nsec3_node(
			contents, node, &zone_node);

		if (ret != KNOT_EOK) {
			dbg_xfrin("Failed to remove NSEC3 node from zone!\n");
			return KNOT_ENONODE;
		}
		assert(node == zone_node);
	}

	return KNOT_EOK;
}

/*----------------------------------------------------------------------------*/

static void xfrin_check_contents_copy_node(knot_node_t *node, void *data)
{
	assert(node != NULL);
	assert(data != NULL);

	int *err = (int *)data;

	if (*err != KNOT_EOK) {
		return;
	}

	if (knot_node_new_node(node) == NULL) {
		*err = KNOT_ENONODE;
	}
}

/*----------------------------------------------------------------------------*/

static int xfrin_check_contents_copy(knot_zone_contents_t *old_contents)
{
	int err = KNOT_EOK;

	int ret = knot_zone_contents_tree_apply_inorder(old_contents,
						 xfrin_check_contents_copy_node,
						 &err);

	assert(ret == KNOT_EOK);

	if (err == KNOT_EOK) {
		ret = knot_zone_contents_nsec3_apply_inorder(old_contents,
						 xfrin_check_contents_copy_node,
						 &err);
	}

	assert(ret == KNOT_EOK);

	if (knot_node_new_node(knot_zone_contents_apex(old_contents)) == NULL) {
		return KNOT_ENONODE;
	}

	return err;
}

/*----------------------------------------------------------------------------*/

int xfrin_prepare_zone_copy(knot_zone_contents_t *old_contents,
                            knot_zone_contents_t **new_contents)
{
	if (old_contents == NULL || new_contents == NULL) {
		return KNOT_EINVAL;
	}

	dbg_xfrin("Preparing zone copy...\n");

	/*
	 * Ensure that the zone generation is set to 0.
	 */
	if (!knot_zone_contents_gen_is_old(old_contents)) {
		// this would mean that a previous update was not completed
		// abort
		dbg_zone("Trying to apply changesets to zone that is "
				  "being updated. Aborting.\n");
		return KNOT_EAGAIN;
	}

	/*
	 * Create a shallow copy of the zone, so that the structures may be
	 * updated.
	 *
	 * This will create new zone contents structures (normal nodes' tree,
	 * NSEC3 tree, hash table, domain name table), and copy all nodes.
	 * The data in the nodes (RRSets) remain the same though.
	 */
	knot_zone_contents_t *contents_copy = NULL;

	dbg_xfrin("Copying zone contents.\n");
	int ret = knot_zone_contents_shallow_copy2(old_contents,
						   &contents_copy);
	if (ret != KNOT_EOK) {
		dbg_xfrin("Failed to create shallow copy of zone: %s\n",
			  knot_strerror(ret));
		return ret;
	}

	/*!
	 * \todo Check if all nodes have their copy.
	 */
	ret = xfrin_check_contents_copy(old_contents);
	if (ret != KNOT_EOK) {
		dbg_xfrin("Contents copy check failed!\n");
		xfrin_cleanup_failed_update(old_contents, &contents_copy);
		return ret;
	}

	assert(knot_zone_contents_apex(contents_copy) != NULL);

	/*
	 * Fix references to new nodes. Some references in new nodes may point
	 * to old nodes. Hash table contains only old nodes.
	 */
	dbg_xfrin("Switching ptrs pointing to old nodes to the new nodes.\n");
	ret = xfrin_switch_nodes(contents_copy);
	assert(knot_zone_contents_apex(contents_copy) != NULL);

	*new_contents = contents_copy;

	return KNOT_EOK;
}

/*----------------------------------------------------------------------------*/

int xfrin_finalize_updated_zone(knot_zone_contents_t *contents_copy,
                                knot_changes_t *changes)
{
	if (contents_copy == NULL || changes == NULL) {
		return KNOT_EINVAL;
	}

	/*
	 * Finalize the new zone contents:
	 * - delete empty nodes
	 * - parse NSEC3PARAM
	 * - do adjusting of nodes and RDATA
	 * - ???
	 * - PROFIT
	 */

	/*
	 * Select and remove empty nodes from zone trees. Do not free them right
	 * away as they may be referenced by some domain names.
	 */
	int ret = xfrin_remove_empty_nodes(contents_copy, changes);
	if (ret != KNOT_EOK) {
		dbg_xfrin("Failed to remove empty nodes: %s\n",
			  knot_strerror(ret));
		return ret;
	}

	dbg_xfrin("Adjusting zone contents.\n");
	ret = knot_zone_contents_adjust(contents_copy, NULL, NULL, 1);
	if (ret != KNOT_EOK) {
		dbg_xfrin("Failed to finalize zone contents: %s\n",
			  knot_strerror(ret));
		return ret;
	}
	assert(knot_zone_contents_apex(contents_copy) != NULL);

	return KNOT_EOK;
}

/*----------------------------------------------------------------------------*/

int xfrin_apply_changesets(knot_zone_t *zone,
                           knot_changesets_t *chsets,
                           knot_zone_contents_t **new_contents)
{
	if (zone == NULL || chsets == NULL || EMPTY_LIST(chsets->sets)
	    || new_contents == NULL) {
		return KNOT_EINVAL;
	}

	knot_zone_contents_t *old_contents = knot_zone_get_contents(zone);
	if (!old_contents) {
		dbg_xfrin("Cannot apply changesets to empty zone.\n");
		return KNOT_EINVAL;
	}

	dbg_xfrin("Applying changesets to zone...\n");

	dbg_xfrin_verb("Creating shallow copy of the zone...\n");
	knot_zone_contents_t *contents_copy = NULL;
	int ret = xfrin_prepare_zone_copy(old_contents, &contents_copy);
	if (ret != KNOT_EOK) {
		dbg_xfrin("Failed to prepare zone copy: %s\n",
			  knot_strerror(ret));
		return ret;
	}

	/*
	 * Apply the changesets.
	 */
	dbg_xfrin("Applying changesets.\n");
	dbg_xfrin_verb("Old contents apex: %p, new apex: %p\n",
		       old_contents->apex, contents_copy->apex);
	knot_changeset_t *set = NULL;
	WALK_LIST(set, chsets->sets) {
		ret = xfrin_apply_changeset(contents_copy, chsets->changes, set);
		if (ret != KNOT_EOK) {
			xfrin_rollback_update(old_contents,
					       &contents_copy, chsets->changes);
			dbg_xfrin("Failed to apply changesets to zone: "
				  "%s\n", knot_strerror(ret));
			return ret;
		}
	}
	assert(knot_zone_contents_apex(contents_copy) != NULL);

	/*!
	 * \todo Test failure of IXFR.
	 */

	dbg_xfrin_verb("Finalizing updated zone...\n");
	ret = xfrin_finalize_updated_zone(contents_copy, chsets->changes);
	if (ret != KNOT_EOK) {
		dbg_xfrin("Failed to finalize updated zone: %s\n",
			  knot_strerror(ret));
		xfrin_rollback_update(old_contents, &contents_copy, chsets->changes);
		return ret;
	}

	*new_contents = contents_copy;

	return KNOT_EOK;
}

/*----------------------------------------------------------------------------*/

static int xfrin_switch_node_in_rdata(knot_dname_t **dname, void *data)
{
	UNUSED(data);
	if (dname == NULL || *dname == NULL) {
		return KNOT_EINVAL;
	}

	if ((*dname)->node != NULL) {
		knot_dname_update_node(*dname);
	}

	return KNOT_EOK;
}

static void xfrin_switch_node_in_rrset(knot_rrset_t *rrset)
{
	if (rrset == NULL) {
		return;
	}

	if (rrset->rrsigs) {
		xfrin_switch_node_in_rrset(rrset->rrsigs);
	}

	if (rrset->owner->node != NULL) {
		knot_dname_update_node(rrset->owner);
	}

	rrset_dnames_apply(rrset, xfrin_switch_node_in_rdata, NULL);
}

static void xfrin_switch_node_in_node(knot_node_t **node, void *data)
{
	UNUSED(data);
	if (node == NULL || *node == NULL) {
		return;
	}

	if ((*node)->owner->node != NULL) {
		knot_dname_update_node((*node)->owner);
	}

	knot_rrset_t **rr_array = knot_node_get_rrsets_no_copy(*node);
	for (uint16_t i = 0; i < (*node)->rrset_count; ++i) {
		xfrin_switch_node_in_rrset(rr_array[i]);
	}
}

/*----------------------------------------------------------------------------*/

int xfrin_switch_zone(knot_zone_t *zone,
                      knot_zone_contents_t *new_contents,
                      int transfer_type)
{
	if (zone == NULL || new_contents == NULL) {
		return KNOT_EINVAL;
	}

	dbg_xfrin("Switching zone contents.\n");
	dbg_xfrin_verb("Old contents: %p, apex: %p, new apex: %p\n",
		       zone->contents, (zone->contents)
		       ? zone->contents->apex : NULL, new_contents->apex);

	knot_zone_contents_t *old =
		knot_zone_switch_contents(zone, new_contents);

	dbg_xfrin_verb("Old contents: %p, apex: %p, new apex: %p\n",
		       old, (old) ? old->apex : NULL, new_contents->apex);

	// switch pointers in domain names, now only the new zone is used
	if (transfer_type == XFR_TYPE_IIN || transfer_type == XFR_TYPE_UPDATE) {
		/* Switch node references in owner DNAMEs and RDATA dnames. */
		int ret = knot_zone_tree_apply(new_contents->nodes,
					       xfrin_switch_node_in_node, NULL);
		assert(ret == KNOT_EOK);
		ret = knot_zone_tree_apply(new_contents->nsec3_nodes,
					   xfrin_switch_node_in_node, NULL);
		assert(ret == KNOT_EOK);
	}

	// set generation to old, so that the flags may be used in next transfer
	// and we do not search for new nodes anymore
	knot_zone_contents_set_gen_old(new_contents);

	// wait for readers to finish
	dbg_xfrin_verb("Waiting for readers to finish...\n");
	synchronize_rcu();
	// destroy the old zone
	dbg_xfrin_verb("Freeing old zone: %p\n", old);

	if (transfer_type == XFR_TYPE_AIN) {
		knot_zone_contents_deep_free(&old);
	} else {
		assert(old != NULL);
		xfrin_zone_contents_free(&old);
	}

	return KNOT_EOK;
}<|MERGE_RESOLUTION|>--- conflicted
+++ resolved
@@ -33,6 +33,7 @@
 #include "updates/changesets.h"
 #include "tsig.h"
 #include "tsig-op.h"
+#include "common/lists.h"
 #include "common/descriptor.h"
 
 /*----------------------------------------------------------------------------*/
@@ -501,7 +502,7 @@
 		/*! \todo Cleanup. */
 		return KNOT_EMALF;
 	}
-	
+
 	if (rr == NULL) {
 		dbg_xfrin("No RRs in the packet.\n");
 		knot_packet_free(&packet);
@@ -836,6 +837,7 @@
 				knot_node_free(&node);
 				return ret;
 			}
+
 			in_zone = 1;
 		} else {
 			assert(in_zone);
@@ -851,6 +853,7 @@
 				// merged, free the RRSet
 				knot_rrset_deep_free(&rr, 1, 0);
 			}
+
 		}
 
 		rr = NULL;
@@ -1230,7 +1233,7 @@
 
 				// just add the RR to the ADD part and continue
 				ret = knot_changeset_add_rr(cur, rr,
-								KNOT_CHANGESET_ADD);
+				                            KNOT_CHANGESET_ADD);
 				if (ret != KNOT_EOK) {
 					knot_rrset_deep_free(&rr, 1, 1);
 					goto cleanup;
@@ -1495,6 +1498,10 @@
 		// add RRSet to the list of old RRSets
 		ret = knot_changes_add_rrset(changes, rrsigs, KNOT_CHANGES_OLD);
 		if (ret != KNOT_EOK) {
+			dbg_xfrin("Failed to add empty RRSet to the "
+				  "list of old RRSets.");
+			// delete the RRSet right away
+			knot_rrset_free(&rrsigs);
 			return ret;
 		}
 
@@ -1606,6 +1613,7 @@
 	if (rr_remove->rdata_count != 0) {
 		ret = knot_changes_add_rrset(changes, rr_remove, KNOT_CHANGES_OLD);
 		if (ret != KNOT_EOK) {
+			knot_rrset_free(&rr_remove);
 			return ret;
 		}
 	} else {
@@ -1632,6 +1640,10 @@
 		assert(tmp == *rrset);
 		ret = knot_changes_add_rrset(changes, *rrset, KNOT_CHANGES_OLD);
 		if (ret != KNOT_EOK) {
+			dbg_xfrin("Failed to add empty RRSet to the "
+				  "list of old RRSets.");
+			// delete the RRSet right away
+			knot_rrset_free(rrset);
 			return ret;
 		}
 	}
@@ -1732,11 +1744,49 @@
 			free(rrsets);
 			return ret;
 		}
+
 	}
 
 	free(rrsets);
 
 	return KNOT_EOK;
+}
+
+/*----------------------------------------------------------------------------*/
+
+static knot_node_t *xfrin_add_new_node(knot_zone_contents_t *contents,
+                                       knot_rrset_t *rrset, int is_nsec3)
+{
+	knot_node_t *node = knot_node_new(knot_rrset_get_owner(rrset),
+					  NULL, 0);
+	if (node == NULL) {
+		dbg_xfrin("Failed to create a new node.\n");
+		return NULL;
+	}
+
+	int ret = 0;
+
+	// insert the node into zone structures and create parents if
+	// necessary
+	if (is_nsec3) {
+		ret = knot_zone_contents_add_nsec3_node(contents, node, 1, 0);
+	} else {
+		ret = knot_zone_contents_add_node(contents, node, 1, 0);
+	}
+	if (ret != KNOT_EOK) {
+		dbg_xfrin("Failed to add new node to zone contents.\n");
+		return NULL;
+	}
+
+	/*!
+	 * \note It is not needed to set the previous node, we will do this
+	 *       in adjusting after the transfer.
+	 */
+
+	assert(contents->zone != NULL);
+	knot_node_set_zone(node, contents->zone);
+
+	return node;
 }
 
 /*----------------------------------------------------------------------------*/
@@ -2302,7 +2352,6 @@
 	 * RDATA may be removed from it.
 	 */
 	int ret = 0;
-<<<<<<< HEAD
 	knot_node_t *last_node = NULL;
 	knot_rrset_t *rrset = NULL;
 	knot_rrset_t *rrsigs = NULL;
@@ -2312,12 +2361,6 @@
 	WALK_LIST(rr_node, chset->remove) {
 		knot_rrset_t *rr = rr_node->rr;
 		assert(rr); // No malformed changesets should get here
-=======
-	knot_node_t *node = NULL;
-	knot_rrset_t *rrset = NULL, *rrsigs = NULL;
-
-	for (int i = 0; i < chset->remove_count; ++i) {
->>>>>>> eea34622
 dbg_xfrin_exec_verb(
 		char *name = knot_dname_to_str(
 			knot_rrset_owner(rr));
@@ -2329,8 +2372,9 @@
 		knot_rrset_dump(rr);
 );
 
+		is_nsec3 = 0;
+
 		// check if the RRSet belongs to the NSEC3 tree
-<<<<<<< HEAD
 		if ((knot_rrset_type(rr) == KNOT_RRTYPE_NSEC3)
 		    || (knot_rrset_type(rr) == KNOT_RRTYPE_RRSIG
 			&& knot_rrset_rdata_rrsig_type_covered(rr)
@@ -2339,9 +2383,6 @@
 			dbg_xfrin_verb("Removed RRSet belongs to NSEC3 tree.\n");
 			is_nsec3 = 1;
 		}
-=======
-		int is_nsec3 = knot_rrset_is_nsec3rel(chset->remove[i]);
->>>>>>> eea34622
 
 		// check if the old node is not the one we should use
 		dbg_xfrin_verb("Node:%p Owner: %p Node owner: %p\n",
@@ -2408,7 +2449,6 @@
 	knot_node_t *last_node = NULL;
 	knot_rrset_t *rrset = NULL;
 	knot_rrset_t *rrsigs = NULL;
-<<<<<<< HEAD
 	int is_nsec3 = 0;
 
 	knot_rr_node_t *rr_node = NULL;
@@ -2416,10 +2456,6 @@
 	WALK_LIST_DELSAFE(rr_node, tmp_node, chset->add) {
 		knot_rrset_t *rr = rr_node->rr;
 		assert(rr); // No malformed changesets should get here
-=======
-
-	for (int i = 0; i < chset->add_count; ++i) {
->>>>>>> eea34622
 dbg_xfrin_exec_verb(
 		char *name = knot_dname_to_str(
 			knot_rrset_owner(rr));
@@ -2431,8 +2467,9 @@
 		knot_rrset_dump(rr);
 );
 
+		is_nsec3 = 0;
+
 		// check if the RRSet belongs to the NSEC3 tree
-<<<<<<< HEAD
 		if ((knot_rrset_type(rr) == KNOT_RRTYPE_NSEC3)
 		    || (knot_rrset_type(rr) == KNOT_RRTYPE_RRSIG
 			&& knot_rrset_rdata_rrsig_type_covered(rr)
@@ -2441,9 +2478,6 @@
 			dbg_xfrin_detail("This is NSEC3-related RRSet.\n");
 			is_nsec3 = 1;
 		}
-=======
-		int is_nsec3 = knot_rrset_is_nsec3rel(chset->add[i]);
->>>>>>> eea34622
 
 		// check if the old node is not the one we should use
 		if (!last_node || knot_rrset_owner(rr)
@@ -2462,20 +2496,13 @@
 				// zone nodes
 				dbg_xfrin_detail("Node not found. Creating new."
 						 "\n");
-<<<<<<< HEAD
 				last_node = xfrin_add_new_node(contents,
 							  rr,
 							  is_nsec3);
 				if (last_node == NULL) {
-=======
-				ret = knot_zone_contents_create_node(contents,
-				                                     chset->add[i],
-				                                     &node);
-				if (ret != KNOT_EOK) {
->>>>>>> eea34622
 					dbg_xfrin("Failed to create new node "
 						  "in zone.\n");
-					return ret;
+					return KNOT_ERROR;
 				}
 			}
 		}
@@ -2509,6 +2536,8 @@
 				ret = knot_changes_add_rrset(changes, rr,
 				                             KNOT_CHANGES_NEW);
 				if (ret != KNOT_EOK) {
+					dbg_xfrin("Failed to add old RRSet to "
+						  "list.\n");
 					return ret;
 				}
 
@@ -2602,7 +2631,7 @@
 /*----------------------------------------------------------------------------*/
 
 static void xfrin_mark_empty_node(knot_node_t *node, void *data,
-                                  knot_changeset_part_t part)
+                                  knot_changes_part_t part)
 {
 	assert(node != NULL);
 	assert(data != NULL);
@@ -2614,6 +2643,7 @@
 		// Add node to changes.
 		int ret = knot_changes_add_node(changes, node, part);
 		if (ret != KNOT_EOK) {
+			/*! \todo Stop on error? */
 			return;
 		}
 
@@ -2633,14 +2663,14 @@
 
 /*----------------------------------------------------------------------------*/
 
+static void xfrin_mark_empty_nsec3(knot_node_t *node, void *data)
+{
+	xfrin_mark_empty_node(node, data, KNOT_CHANGES_NSEC3_NODE);
+}
+
 static void xfrin_mark_empty(knot_node_t *node, void *data)
 {
 	xfrin_mark_empty_node(node, data, KNOT_CHANGES_NORMAL_NODE);
-}
-
-static void xfrin_mark_empty_nsec3(knot_node_t *node, void *data)
-{
-	xfrin_mark_empty_node(node, data, KNOT_CHANGES_NSEC3_NODE);
 }
 
 /*----------------------------------------------------------------------------*/
