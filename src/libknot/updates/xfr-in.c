--- conflicted
+++ resolved
@@ -1387,11 +1387,7 @@
 		if (r == NULL) {
 			continue;
 		}
-<<<<<<< HEAD
-		while (r->next != rdatas[i]) {
-=======
 		while (r != NULL && r->next != rdatas[i]) {
->>>>>>> f2144845
 			if (r == rdata) {
 				dbg_xfrin_detail("Found same RDATA: %p\n", rdata);
 				knot_rdata_dump(rdata, type, 0);
