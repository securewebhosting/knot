/*!
 * \file debug.h
 *
 * \author Jan Kadlec <jan.kadlec.@nic.cz>
 * \author Lubos Slovak <lubos.slovak@nic.cz>
 * \author Marek Vavrusa <marek.vavrusa@nic.cz>
 *
 * \brief Functions for debug output of structures.
 *
 * \addtogroup libknot
 * @{
 */
/*  Copyright (C) 2011 CZ.NIC, z.s.p.o. <knot-dns@labs.nic.cz>

    This program is free software: you can redistribute it and/or modify
    it under the terms of the GNU General Public License as published by
    the Free Software Foundation, either version 3 of the License, or
    (at your option) any later version.

    This program is distributed in the hope that it will be useful,
    but WITHOUT ANY WARRANTY; without even the implied warranty of
    MERCHANTABILITY or FITNESS FOR A PARTICULAR PURPOSE.  See the
    GNU General Public License for more details.

    You should have received a copy of the GNU General Public License
    along with this program.  If not, see <http://www.gnu.org/licenses/>.
 */

#ifndef _KNOT_DEBUG_H_
#define _KNOT_DEBUG_H_

#include <stdint.h>
#include <stdio.h>

#include "config.h" /* autoconf generated */

/*
 * Debug macros
 */
#ifdef KNOT_ZONES_DEBUG
  #define KNOT_ZONE_DEBUG
  #define KNOT_ZONEDB_DEBUG
  #define KNOT_NODE_DEBUG
#endif

#ifdef KNOT_NS_DEBUG
  #define KNOT_EDNS_DEBUG
  #define KNOT_NSEC3_DEBUG
#endif

/* define KNOT_PACKET_DEBUG -- in configure.ac */
#ifdef KNOT_PACKET_DEBUG
  #define KNOT_RESPONSE_DEBUG
#endif

#ifdef KNOT_RR_DEBUG
  #define KNOT_RRSET_DEBUG
  #define KNOT_RDATA_DEBUG
#endif

#ifdef KNOT_HASH_DEBUG
  #define CUCKOO_DEBUG
  #define CUCKOO_DEBUG_HASH
#endif

#ifdef KNOT_XFR_DEBUG
  #define KNOT_XFRIN_DEBUG
  #define KNOT_TSIG_DEBUG
#endif

/* KNOT_DNAME_DEBUG -- in configure.ac */
/* #define KNOT_DDNS_DEBUG -- \todo Use this or delete. */

#include "rdata.h"
#include "rrset.h"
#include "zone/node.h"
#include "zone/zone.h"
#include "util/utils.h"
#include "common/print.h"

<<<<<<< HEAD
/*
 * Debug macros
 */
/*! \todo Set these during configure. */
//#define KNOT_ZONE_DEBUG
//#define KNOT_RESPONSE_DEBUG
//#define KNOT_ZONEDB_DEBUG
//#define KNOT_DNAME_DEBUG
//#define KNOT_NODE_DEBUG
//#define KNOT_PACKET_DEBUG
//#define KNOT_EDNS_DEBUG
//#define KNOT_RRSET_DEBUG
//#define KNOT_RDATA_DEBUG
//#define KNOT_NSEC3_DEBUG
//#define CUCKOO_DEBUG
//#define CUCKOO_DEBUG_HASH
#define KNOT_NS_DEBUG
#define KNOT_XFRIN_DEBUG
#define KNOT_ZONEDIFF_DEBUG;
//#define KNOT_DDNS_DEBUG
//#define KNOT_TSIG_DEBUG

=======
>>>>>>> 5880752f
/*!
 * \brief Dumps RDATA of the given type.
 *
 * This function is empty if neither KNOT_ZONE_DEBUG nor KNOT_RDATA_DEBUG
 * is defined.
 *
 * \param rdata RDATA to dump.
 * \param type Type of the RDATA (needed to properly parse the RDATA).
 * \param loaded_zone Set to <> 0 if the RDATA is part of a zone loaded into
 *                    the server. Set to 0 otherwise.
 */
void knot_rdata_dump(knot_rdata_t *rdata, uint32_t type, char loaded_zone);

/*!
 * \brief Dumps RRSet.
 *
 * This function is empty if neither KNOT_ZONE_DEBUG nor KNOT_RRSET_DEBUG
 * is defined.
 *
 * \param rrset RRSet to dump.
 * \param loaded_zone Set to <> 0 if the RRSet is part of a zone loaded into
 *                    the server. Set to 0 otherwise.
 */
void knot_rrset_dump(const knot_rrset_t *rrset, char loaded_zone);

/*!
 * \brief Dumps zone node.
 *
 * This function is empty if neither KNOT_ZONE_DEBUG nor KNOT_NODE_DEBUG
 * is defined.
 *
 * \param node Node to dump.
 * \param loaded_zone Set to <> 0 if the node is part of a zone loaded into
 *                    the server. Set to 0 otherwise.
 */
void knot_node_dump(knot_node_t *node, void *loaded_zone);

/*!
 * \brief Dumps the whole zone.
 *
 * This function is empty if KNOT_ZONE_DEBUG is not defined.
 *
 * \param zone Zone to dump.
 * \param loaded_zone Set to <> 0 if the node is part of a zone loaded into
 *                    the server. Set to 0 otherwise.
 */
void knot_zone_contents_dump(knot_zone_contents_t *zone, char loaded_zone);

/******************************************************************************/

#ifdef KNOT_NS_DEBUG

/* Brief messages. */
#ifdef DEBUG_ENABLE_BRIEF
#define dbg_ns(msg...) fprintf(stderr, msg)
#define dbg_ns_hex(data, len)  hex_print((data), (len))
#define dbg_ns_exec(cmds) do { cmds } while (0)
#else
#define dbg_ns(msg...)
#define dbg_ns_hex(data, len)
#define dbg_ns_exec(cmds)
#endif

/* Verbose messages. */
#ifdef DEBUG_ENABLE_VERBOSE
#define dbg_ns_verb(msg...) fprintf(stderr, msg)
#define dbg_ns_hex_verb(data, len)  hex_print((data), (len))
#define dbg_ns_exec_verb(cmds) do { cmds } while (0)
#else
#define dbg_ns_verb(msg...)
#define dbg_ns_hex_verb(data, len)
#define dbg_ns_exec_verb(cmds)
#endif

/* Detail messages. */
#ifdef DEBUG_ENABLE_DETAILS
#define dbg_ns_detail(msg...) fprintf(stderr, msg)
#define dbg_ns_hex_detail(data, len)  hex_print((data), (len))
#define dbg_ns_exec_detail(cmds) do { cmds } while (0)
#else
#define dbg_ns_detail(msg...)
#define dbg_ns_hex_detail(data, len)
#define dbg_ns_exec_detail(cmds)
#endif

/* No messages. */
#else
#define dbg_ns(msg...)
#define dbg_ns_hex(data, len)
#define dbg_ns_exec(cmds)
#define dbg_ns_verb(msg...)
#define dbg_ns_hex_verb(data, len)
#define dbg_ns_exec_verb(cmds)
#define dbg_ns_detail(msg...)
#define dbg_ns_hex_detail(data, len)
#define dbg_ns_exec_detail(cmds)
#endif

/******************************************************************************/

#ifdef KNOT_DNAME_DEBUG

/* Brief messages. */
#ifdef DEBUG_ENABLE_BRIEF
#define dbg_dname(msg...) fprintf(stderr, msg)
#define dbg_dname_hex(data, len)  hex_print((data), (len))
#define dbg_dname_exec(cmds) do { cmds } while (0)
#else
#define dbg_dname(msg...)
#define dbg_dname_hex(data, len)
#define dbg_dname_exec(cmds)
#endif

/* Verbose messages. */
#ifdef DEBUG_ENABLE_VERBOSE
#define dbg_dname_verb(msg...) fprintf(stderr, msg)
#define dbg_dname_hex_verb(data, len)  hex_print((data), (len))
#define dbg_dname_exec_verb(cmds) do { cmds } while (0)
#else
#define dbg_dname_verb(msg...)
#define dbg_dname_hex_verb(data, len)
#define dbg_dname_exec_verb(cmds)
#endif

/* Detail messages. */
#ifdef DEBUG_ENABLE_DETAILS
#define dbg_dname_detail(msg...) fprintf(stderr, msg)
#define dbg_dname_hex_detail(data, len)  hex_print((data), (len))
#define dbg_dname_exec_detail(cmds) do { cmds } while (0)
#else
#define dbg_dname_detail(msg...)
#define dbg_dname_hex_detail(data, len)
#define dbg_dname_exec_detail(cmds)
#endif

/* No messages. */
#else
#define dbg_dname(msg...)
#define dbg_dname_hex(data, len)
#define dbg_dname_exec(cmds)
#define dbg_dname_verb(msg...)
#define dbg_dname_hex_verb(data, len)
#define dbg_dname_exec_verb(cmds)
#define dbg_dname_detail(msg...)
#define dbg_dname_hex_detail(data, len)
#define dbg_dname_exec_detail(cmds)
#endif

/******************************************************************************/

#ifdef KNOT_NODE_DEBUG

/* Brief messages. */
#ifdef DEBUG_ENABLE_BRIEF
#define dbg_node(msg...) fprintf(stderr, msg)
#define dbg_node_hex(data, len)  hex_print((data), (len))
#else
#define dbg_node(msg...)
#define dbg_node_hex(data, len)
#endif

/* Verbose messages. */
#ifdef DEBUG_ENABLE_VERBOSE
#define dbg_node_verb(msg...) fprintf(stderr, msg)
#define dbg_node_hex_verb(data, len)  hex_print((data), (len))
#else
#define dbg_node_verb(msg...)
#define dbg_node_hex_verb(data, len)
#endif

/* Detail messages. */
#ifdef DEBUG_ENABLE_DETAILS
#define dbg_node_detail(msg...) fprintf(stderr, msg)
#define dbg_node_hex_detail(data, len)  hex_print((data), (len))
#else
#define dbg_node_detail(msg...)
#define dbg_node_hex_detail(data, len)
#endif

/* No messages. */
#else
#define dbg_node(msg...)
#define dbg_node_hex(data, len)
#define dbg_node_verb(msg...)
#define dbg_node_hex_verb(data, len)
#define dbg_node_detail(msg...)
#define dbg_node_hex_detail(data, len)
#endif

/******************************************************************************/

#ifdef KNOT_ZONE_DEBUG

/* Brief messages. */
#ifdef DEBUG_ENABLE_BRIEF
#define dbg_zone(msg...) fprintf(stderr, msg)
#define dbg_zone_hex(data, len)  hex_print((data), (len))
#define dbg_zone_exec(cmds) do { cmds } while (0)
#else
#define dbg_zone(msg...)
#define dbg_zone_hex(data, len)
#define dbg_zone_exec(cmds)
#endif

/* Verbose messages. */
#ifdef DEBUG_ENABLE_VERBOSE
#define dbg_zone_verb(msg...) fprintf(stderr, msg)
#define dbg_zone_hex_verb(data, len)  hex_print((data), (len))
#define dbg_zone_exec_verb(cmds) do { cmds } while (0)
#else
#define dbg_zone_verb(msg...)
#define dbg_zone_hex_verb(data, len)
#define dbg_zone_exec_verb(cmds)
#endif

/* Detail messages. */
#ifdef DEBUG_ENABLE_DETAILS
#define dbg_zone_detail(msg...) fprintf(stderr, msg)
#define dbg_zone_hex_detail(data, len)  hex_print((data), (len))
#define dbg_zone_exec_detail(cmds) do { cmds } while (0)
#else
#define dbg_zone_detail(msg...)
#define dbg_zone_hex_detail(data, len)
#define dbg_zone_exec_detail(cmds)
#endif

/* No messages. */
#else
#define dbg_zone(msg...)
#define dbg_zone_hex(data, len)
#define dbg_zone_exec(cmds)
#define dbg_zone_verb(msg...)
#define dbg_zone_hex_verb(data, len)
#define dbg_zone_exec_verb(cmds)
#define dbg_zone_detail(msg...)
#define dbg_zone_hex_detail(data, len)
#define dbg_zone_exec_detail(cmds)
#endif

/******************************************************************************/

#ifdef KNOT_ZONEDB_DEBUG

/* Brief messages. */
#ifdef DEBUG_ENABLE_BRIEF
#define dbg_zonedb(msg...) fprintf(stderr, msg)
#define dbg_zonedb_hex(data, len)  hex_print((data), (len))
#define dbg_zonedb_exec(cmds) do { cmds } while (0)
#else
#define dbg_zonedb(msg...)
#define dbg_zonedb_hex(data, len)
#define dbg_zonedb_exec(cmds)
#endif

/* Verbose messages. */
#ifdef DEBUG_ENABLE_VERBOSE
#define dbg_zonedb_verb(msg...) fprintf(stderr, msg)
#define dbg_zonedb_hex_verb(data, len)  hex_print((data), (len))
#define dbg_zonedb_exec_verb(cmds) do { cmds } while (0)
#else
#define dbg_zonedb_verb(msg...)
#define dbg_zonedb_hex_verb(data, len)
#define dbg_zonedb_exec_verb(cmds)
#endif

/* Detail messages. */
#ifdef DEBUG_ENABLE_DETAILS
#define dbg_zonedb_detail(msg...) fprintf(stderr, msg)
#define dbg_zonedb_hex_detail(data, len)  hex_print((data), (len))
#define dbg_zonedb_exec_detail(cmds) do { cmds } while (0)
#else
#define dbg_zonedb_detail(msg...)
#define dbg_zonedb_hex_detail(data, len)
#define dbg_zonedb_exec_detail(cmds)
#endif

/* No messages. */
#else
#define dbg_zonedb(msg...)
#define dbg_zonedb_hex(data, len)
#define dbg_zonedb_exec(cmds)
#define dbg_zonedb_verb(msg...)
#define dbg_zonedb_hex_verb(data, len)
#define dbg_zonedb_exec_verb(cmds)
#define dbg_zonedb_detail(msg...)
#define dbg_zonedb_hex_detail(data, len)
#define dbg_zonedb_exec_detail(cmds)
#endif

#ifdef KNOT_ZONEDIFF_DEBUG

/* Brief messages. */
#ifdef DEBUG_ENABLE_BRIEF
#define dbg_zonediff(msg...) fprintf(stderr, msg)
#define dbg_zonediff_hex(data, len)  hex_print((data), (len))
#else
#define dbg_zonediff(msg...)
#define dbg_zonediff_hex(data, len)
#endif

/* Verbose messages. */
#ifdef DEBUG_ENABLE_VERBOSE
#define dbg_zonediff_verb(msg...) fprintf(stderr, msg)
#define dbg_zonediff_hex_verb(data, len)  hex_print((data), (len))
#else
#define dbg_zonediff_verb(msg...)
#define dbg_zonediff_hex_verb(data, len)
#endif

/* Detail messages. */
#ifdef DEBUG_ENABLE_DETAILS
#define dbg_zonediff_detail(msg...) fprintf(stderr, msg)
#define dbg_zonediff_hex_detail(data, len)  hex_print((data), (len))
#else
#define dbg_zonediff_detail(msg...)
#define dbg_zonediff_hex_detail(data, len)
#endif

/* No messages. */
#else
#define dbg_zonediff(msg...)
#define dbg_zonediff_hex(data, len)
#define dbg_zonediff_verb(msg...)
#define dbg_zonediff_hex_verb(data, len)
#define dbg_zonediff_detail(msg...)
#define dbg_zonediff_hex_detail(data, len)
#endif

/******************************************************************************/

#ifdef KNOT_RESPONSE_DEBUG

/* Brief messages. */
#ifdef DEBUG_ENABLE_BRIEF
#define dbg_response(msg...) fprintf(stderr, msg)
#define dbg_response_hex(data, len)  hex_print((data), (len))
#define dbg_response_exec(cmds) do { cmds } while (0)
#else
#define dbg_response(msg...)
#define dbg_response_hex(data, len)
#define dbg_response_exec(cmds)
#endif

/* Verbose messages. */
#ifdef DEBUG_ENABLE_VERBOSE
#define dbg_response_verb(msg...) fprintf(stderr, msg)
#define dbg_response_hex_verb(data, len)  hex_print((data), (len))
#define dbg_response_exec_verb(cmds) do { cmds } while (0)
#else
#define dbg_response_verb(msg...)
#define dbg_response_hex_verb(data, len)
#define dbg_response_exec_verb(cmds)
#endif

/* Detail messages. */
#ifdef DEBUG_ENABLE_DETAILS
#define dbg_response_detail(msg...) fprintf(stderr, msg)
#define dbg_response_hex_detail(data, len)  hex_print((data), (len))
#define dbg_response_exec_detail(cmds) do { cmds } while (0)
#else
#define dbg_response_detail(msg...)
#define dbg_response_hex_detail(data, len)
#define dbg_response_exec_detail(cmds)
#endif

/* No messages. */
#else
#define dbg_response(msg...)
#define dbg_response_hex(data, len)
#define dbg_response_exec(cmds)
#define dbg_response_verb(msg...)
#define dbg_response_hex_verb(data, len)
#define dbg_response_exec_verb(cmds)
#define dbg_response_detail(msg...)
#define dbg_response_hex_detail(data, len)
#define dbg_response_exec_detail(cmds)
#endif

/******************************************************************************/

#ifdef KNOT_PACKET_DEBUG

/* Brief messages. */
#ifdef DEBUG_ENABLE_BRIEF
#define dbg_packet(msg...) fprintf(stderr, msg)
#define dbg_packet_hex(data, len)  hex_print((data), (len))
#define dbg_packet_exec(cmds) do { cmds } while (0)
#else
#define dbg_packet(msg...)
#define dbg_packet_hex(data, len)
#define dbg_packet_exec(cmds)
#endif

/* Verbose messages. */
#ifdef DEBUG_ENABLE_VERBOSE
#define dbg_packet_verb(msg...) fprintf(stderr, msg)
#define dbg_packet_hex_verb(data, len)  hex_print((data), (len))
#define dbg_packet_exec_verb(cmds) do { cmds } while (0)
#else
#define dbg_packet_verb(msg...)
#define dbg_packet_hex_verb(data, len)
#define dbg_packet_exec_verb(cmds)
#endif

/* Detail messages. */
#ifdef DEBUG_ENABLE_DETAILS
#define dbg_packet_detail(msg...) fprintf(stderr, msg)
#define dbg_packet_hex_detail(data, len)  hex_print((data), (len))
#define dbg_packet_exec_detail(cmds) do { cmds } while (0)
#else
#define dbg_packet_detail(msg...)
#define dbg_packet_hex_detail(data, len)
#define dbg_packet_exec_detail(cmds)
#endif

/* No messages. */
#else
#define dbg_packet(msg...)
#define dbg_packet_hex(data, len)
#define dbg_packet_exec(cmds)
#define dbg_packet_verb(msg...)
#define dbg_packet_hex_verb(data, len)
#define dbg_packet_exec_verb(cmds)
#define dbg_packet_detail(msg...)
#define dbg_packet_hex_detail(data, len)
#define dbg_packet_exec_detail(cmds)
#endif

/******************************************************************************/

#ifdef KNOT_EDNS_DEBUG

/* Brief messages. */
#ifdef DEBUG_ENABLE_BRIEF
#define dbg_edns(msg...) fprintf(stderr, msg)
#define dbg_edns_hex(data, len)  hex_print((data), (len))
#else
#define dbg_edns(msg...)
#define dbg_edns_hex(data, len)
#endif

/* Verbose messages. */
#ifdef DEBUG_ENABLE_VERBOSE
#define dbg_edns_verb(msg...) fprintf(stderr, msg)
#define dbg_edns_hex_verb(data, len)  hex_print((data), (len))
#else
#define dbg_edns_verb(msg...)
#define dbg_edns_hex_verb(data, len)
#endif

/* Detail messages. */
#ifdef DEBUG_ENABLE_DETAILS
#define dbg_edns_detail(msg...) fprintf(stderr, msg)
#define dbg_edns_hex_detail(data, len)  hex_print((data), (len))
#else
#define dbg_edns_detail(msg...)
#define dbg_edns_hex_detail(data, len)
#endif

/* No messages. */
#else
#define dbg_edns(msg...)
#define dbg_edns_hex(data, len)
#define dbg_edns_verb(msg...)
#define dbg_edns_hex_verb(data, len)
#define dbg_edns_detail(msg...)
#define dbg_edns_hex_detail(data, len)
#endif

/******************************************************************************/

#ifdef KNOT_NSEC3_DEBUG

/* Brief messages. */
#ifdef DEBUG_ENABLE_BRIEF
#define dbg_nsec3(msg...) fprintf(stderr, msg)
#define dbg_nsec3_hex(data, len)  hex_print((data), (len))
#else
#define dbg_nsec3(msg...)
#define dbg_nsec3_hex(data, len)
#endif

/* Verbose messages. */
#ifdef DEBUG_ENABLE_VERBOSE
#define dbg_nsec3_verb(msg...) fprintf(stderr, msg)
#define dbg_nsec3_hex_verb(data, len)  hex_print((data), (len))
#else
#define dbg_nsec3_verb(msg...)
#define dbg_nsec3_hex_verb(data, len)
#endif

/* Detail messages. */
#ifdef DEBUG_ENABLE_DETAILS
#define dbg_nsec3_detail(msg...) fprintf(stderr, msg)
#define dbg_nsec3_hex_detail(data, len)  hex_print((data), (len))
#else
#define dbg_nsec3_detail(msg...)
#define dbg_nsec3_hex_detail(data, len)
#endif

/* No messages. */
#else
#define dbg_nsec3(msg...)
#define dbg_nsec3_hex(data, len)
#define dbg_nsec3_verb(msg...)
#define dbg_nsec3_hex_verb(data, len)
#define dbg_nsec3_detail(msg...)
#define dbg_nsec3_hex_detail(data, len)
#endif

/******************************************************************************/

#ifdef CUCKOO_DEBUG

/* Brief messages. */
#ifdef DEBUG_ENABLE_BRIEF
#define dbg_ck(msg...) fprintf(stderr, msg)
#define dbg_ck_hex(data, len)  hex_print((data), (len))
#define dbg_ck_exec(cmds) do { cmds } while (0)
#else
#define dbg_ck(msg...)
#define dbg_ck_hex(data, len)
#define dbg_ck_exec(cmds)
#endif

/* Verbose messages. */
#ifdef DEBUG_ENABLE_VERBOSE
#define dbg_ck_verb(msg...) fprintf(stderr, msg)
#define dbg_ck_hex_verb(data, len)  hex_print((data), (len))
#define dbg_ck_exec_verb(cmds) do { cmds } while (0)
#else
#define dbg_ck_verb(msg...)
#define dbg_ck_hex_verb(data, len)
#define dbg_ck_exec_verb(cmds)
#endif

/* Detail messages. */
#ifdef DEBUG_ENABLE_DETAILS
#define dbg_ck_detail(msg...) fprintf(stderr, msg)
#define dbg_ck_hex_detail(data, len)  hex_print((data), (len))
#define dbg_ck_exec_detail(cmds) do { cmds } while (0)
#else
#define dbg_ck_detail(msg...)
#define dbg_ck_hex_detail(data, len)
#define dbg_ck_exec_detail(cmds)
#endif

/* No messages. */
#else
#define dbg_ck(msg...)
#define dbg_ck_hex(data, len)
#define dbg_ck_exec(cmds)
#define dbg_ck_verb(msg...)
#define dbg_ck_hex_verb(data, len)
#define dbg_ck_exec_verb(cmds)
#define dbg_ck_detail(msg...)
#define dbg_ck_hex_detail(data, len)
#define dbg_ck_exec_detail(cmds)
#endif

/******************************************************************************/

#ifdef CUCKOO_DEBUG_HASH

/* Brief messages. */
#ifdef DEBUG_ENABLE_BRIEF
#define dbg_ck_hash(msg...) fprintf(stderr, msg)
#define dbg_ck_rehash(msg...) fprintf(stderr, msg)
#define dbg_ck_hash_hex(data, len)  hex_print((data), (len))
#else
#define dbg_ck_hash(msg...)
#define dbg_ck_rehash(msg...)
#define dbg_ck_hash_hex(data, len)
#endif

/* Verbose messages. */
#ifdef DEBUG_ENABLE_VERBOSE
#define dbg_ck_hash_verb(msg...) fprintf(stderr, msg)
#define dbg_ck_hash_hex_verb(data, len)  hex_print((data), (len))
#else
#define dbg_ck_hash_verb(msg...)
#define dbg_ck_hash_hex_verb(data, len)
#endif

/* Detail messages. */
#ifdef DEBUG_ENABLE_DETAILS
#define dbg_ck_hash_detail(msg...) fprintf(stderr, msg)
#define dbg_ck_hash_hex_detail(data, len)  hex_print((data), (len))
#else
#define dbg_ck_hash_detail(msg...)
#define dbg_ck_hash_hex_detail(data, len)
#endif

/* No messages. */
#else
#define dbg_ck_hash(msg...)
#define dbg_ck_rehash(msg...)
#define dbg_ck_hash_hex(data, len)
#define dbg_ck_hash_verb(msg...)
#define dbg_ck_hash_hex_verb(data, len)
#define dbg_ck_hash_detail(msg...)
#define dbg_ck_hash_hex_detail(data, len)
#endif

/******************************************************************************/

#ifdef KNOT_XFRIN_DEBUG

/* Brief messages. */
#ifdef DEBUG_ENABLE_BRIEF
#define dbg_xfrin(msg...) fprintf(stderr, msg)
#define dbg_xfrin_hex(data, len)  hex_print((data), (len))
#define dbg_xfrin_exec(cmds) do { cmds } while (0)
#else
#define dbg_xfrin(msg...)
#define dbg_xfrin_hex(data, len)
#define dbg_xfrin_exec(cmds)
#endif

/* Verbose messages. */
#ifdef DEBUG_ENABLE_VERBOSE
#define dbg_xfrin_verb(msg...) fprintf(stderr, msg)
#define dbg_xfrin_hex_verb(data, len)  hex_print((data), (len))
#define dbg_xfrin_exec_verb(cmds) do { cmds } while (0)
#else
#define dbg_xfrin_verb(msg...)
#define dbg_xfrin_hex_verb(data, len)
#define dbg_xfrin_exec_verb(cmds)
#endif

/* Detail messages. */
#ifdef DEBUG_ENABLE_DETAILS
#define dbg_xfrin_detail(msg...) fprintf(stderr, msg)
#define dbg_xfrin_hex_detail(data, len)  hex_print((data), (len))
#define dbg_xfrin_exec_detail(cmds) do { cmds } while (0)
#else
#define dbg_xfrin_detail(msg...)
#define dbg_xfrin_hex_detail(data, len)
#define dbg_xfrin_exec_detail(cmds)
#endif

/* No messages. */
#else
#define dbg_xfrin(msg...)
#define dbg_xfrin_hex(data, len)
#define dbg_xfrin_exec(cmds)
#define dbg_xfrin_verb(msg...)
#define dbg_xfrin_hex_verb(data, len)
#define dbg_xfrin_exec_verb(cmds)
#define dbg_xfrin_detail(msg...)
#define dbg_xfrin_hex_detail(data, len)
#define dbg_xfrin_exec_detail(cmds)
#endif

/******************************************************************************/

#ifdef KNOT_DDNS_DEBUG

/* Brief messages. */
#ifdef DEBUG_ENABLE_BRIEF
#define dbg_ddns(msg...) fprintf(stderr, msg)
#define dbg_ddns_hex(data, len)  hex_print((data), (len))
#else
#define dbg_ddns(msg...)
#define dbg_ddns_hex(data, len)
#endif

/* Verbose messages. */
#ifdef DEBUG_ENABLE_VERBOSE
#define dbg_ddns_verb(msg...) fprintf(stderr, msg)
#define dbg_ddns_hex_verb(data, len)  hex_print((data), (len))
#else
#define dbg_ddns_verb(msg...)
#define dbg_ddns_hex_verb(data, len)
#endif

/* Detail messages. */
#ifdef DEBUG_ENABLE_DETAILS
#define dbg_ddns_detail(msg...) fprintf(stderr, msg)
#define dbg_ddns_hex_detail(data, len)  hex_print((data), (len))
#else
#define dbg_ddns_detail(msg...)
#define dbg_ddns_hex_detail(data, len)
#endif

/* No messages. */
#else
#define dbg_ddns(msg...)
#define dbg_ddns_hex(data, len)
#define dbg_ddns_verb(msg...)
#define dbg_ddns_hex_verb(data, len)
#define dbg_ddns_detail(msg...)
#define dbg_ddns_hex_detail(data, len)
#endif

#ifdef KNOT_TSIG_DEBUG

/* Brief messages. */
#ifdef DEBUG_ENABLE_BRIEF
#define dbg_tsig(msg...) fprintf(stderr, msg)
#define dbg_tsig_hex(data, len)  hex_print((const char*)(data), (len))
#else
#define dbg_tsig(msg...)
#define dbg_tsig_hex(data, len)
#endif

/* Verbose messages. */
#ifdef DEBUG_ENABLE_VERBOSE
#define dbg_tsig_verb(msg...) fprintf(stderr, msg)
#define dbg_tsig_hex_verb(data, len)  hex_print((const char*)(data), (len))
#else
#define dbg_tsig_verb(msg...)
#define dbg_tsig_hex_verb(data, len)
#endif

/* Detail messages. */
#ifdef DEBUG_ENABLE_DETAILS
#define dbg_tsig_detail(msg...) fprintf(stderr, msg)
#define dbg_tsig_hex_detail(data, len)  hex_print((const char*)(data), (len))
#else
#define dbg_tsig_detail(msg...)
#define dbg_tsig_hex_detail(data, len)
#endif

/* No messages. */
#else
#define dbg_tsig(msg...)
#define dbg_tsig_hex(data, len)
#define dbg_tsig_verb(msg...)
#define dbg_tsig_hex_verb(data, len)
#define dbg_tsig_detail(msg...)
#define dbg_tsig_hex_detail(data, len)
#endif

#ifdef KNOT_RRSET_DEBUG

/* Brief messages. */
#ifdef DEBUG_ENABLE_BRIEF
#define dbg_rrset(msg...) fprintf(stderr, msg)
#define dbg_rrset_hex(data, len)  hex_print((data), (len))
#else
#define dbg_rrset(msg...)
#define dbg_rrset_hex(data, len)
#endif

/* Verbose messages. */
#ifdef DEBUG_ENABLE_VERBOSE
#define dbg_rrset_verb(msg...) fprintf(stderr, msg)
#define dbg_rrset_hex_verb(data, len)  hex_print((data), (len))
#else
#define dbg_rrset_verb(msg...)
#define dbg_rrset_hex_verb(data, len)
#endif

/* Detail messages. */
#ifdef DEBUG_ENABLE_DETAILS
#define dbg_rrset_detail(msg...) fprintf(stderr, msg)
#define dbg_rrset_hex_detail(data, len)  hex_print((data), (len))
#else
#define dbg_rrset_detail(msg...)
#define dbg_rrset_hex_detail(data, len)
#endif

/* No messages. */
#else
#define dbg_rrset(msg...)
#define dbg_rrset_hex(data, len)
#define dbg_rrset_verb(msg...)
#define dbg_rrset_hex_verb(data, len)
#define dbg_rrset_detail(msg...)
#define dbg_rrset_hex_detail(data, len)
#endif

/******************************************************************************/

#endif /* _KNOT_DEBUG_H_ */

/*! @} */<|MERGE_RESOLUTION|>--- conflicted
+++ resolved
@@ -78,31 +78,6 @@
 #include "util/utils.h"
 #include "common/print.h"
 
-<<<<<<< HEAD
-/*
- * Debug macros
- */
-/*! \todo Set these during configure. */
-//#define KNOT_ZONE_DEBUG
-//#define KNOT_RESPONSE_DEBUG
-//#define KNOT_ZONEDB_DEBUG
-//#define KNOT_DNAME_DEBUG
-//#define KNOT_NODE_DEBUG
-//#define KNOT_PACKET_DEBUG
-//#define KNOT_EDNS_DEBUG
-//#define KNOT_RRSET_DEBUG
-//#define KNOT_RDATA_DEBUG
-//#define KNOT_NSEC3_DEBUG
-//#define CUCKOO_DEBUG
-//#define CUCKOO_DEBUG_HASH
-#define KNOT_NS_DEBUG
-#define KNOT_XFRIN_DEBUG
-#define KNOT_ZONEDIFF_DEBUG;
-//#define KNOT_DDNS_DEBUG
-//#define KNOT_TSIG_DEBUG
-
-=======
->>>>>>> 5880752f
 /*!
  * \brief Dumps RDATA of the given type.
  *
