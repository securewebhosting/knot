--- conflicted
+++ resolved
@@ -859,11 +859,7 @@
 		knot_dname_left_chop(knot_node_owner(node));
 	if(chopped == NULL) {
 		/* Root domain and root domain only. */
-<<<<<<< HEAD
-		assert(node->owner && *node->owner->name == '\0');
-=======
 		assert(node->owner && *node->owner == '\0');
->>>>>>> a8f9ee99
 		return KNOT_EOK;
 	}
 
@@ -1369,11 +1365,7 @@
 		int matched_labels = knot_dname_matched_labels(
 				knot_node_owner((*closest_encloser)), name);
 		while (matched_labels < knot_dname_wire_labels(
-<<<<<<< HEAD
-				knot_node_owner((*closest_encloser))->name, NULL)) {
-=======
 				knot_node_owner((*closest_encloser)), NULL)) {
->>>>>>> a8f9ee99
 			(*closest_encloser) =
 				knot_node_parent((*closest_encloser));
 			assert(*closest_encloser);
@@ -2150,11 +2142,7 @@
 	// if direct child
 	if (knot_dname_is_subdomain(node_owner, parent_owner)
 	    && knot_dname_matched_labels(node_owner, parent_owner)
-<<<<<<< HEAD
-	       == knot_dname_wire_labels(parent_owner->name, NULL)) {
-=======
 	       == knot_dname_wire_labels(parent_owner, NULL)) {
->>>>>>> a8f9ee99
 
 		// check the parent pointer
 		const knot_node_t *parent = knot_node_parent(node);
