/*  Copyright (C) 2011 CZ.NIC, z.s.p.o. <knot-dns@labs.nic.cz>

    This program is free software: you can redistribute it and/or modify
    it under the terms of the GNU General Public License as published by
    the Free Software Foundation, either version 3 of the License, or
    (at your option) any later version.

    This program is distributed in the hope that it will be useful,
    but WITHOUT ANY WARRANTY; without even the implied warranty of
    MERCHANTABILITY or FITNESS FOR A PARTICULAR PURPOSE.  See the
    GNU General Public License for more details.

    You should have received a copy of the GNU General Public License
    along with this program.  If not, see <http://www.gnu.org/licenses/>.
 */

#include <config.h>
#include <assert.h>

#include "libknot/zone/zone-contents.h"
#include "libknot/util/debug.h"
#include "libknot/rrset.h"
#include "common/base32hex.h"
#include "common/descriptor.h"
#include "common/hattrie/hat-trie.h"
#include "libknot/dnssec/zone-nsec.h"
#include "libknot/zone/zone-tree.h"
#include "libknot/util/wire.h"
#include "libknot/consts.h"
#include "libknot/rdata.h"

/*----------------------------------------------------------------------------*/
/* Non-API functions                                                          */
/*----------------------------------------------------------------------------*/

typedef struct {
	knot_zone_contents_apply_cb_t func;
	void *data;
} knot_zone_tree_func_t;

typedef struct {
	knot_node_t *first_node;
	knot_zone_contents_t *zone;
	knot_node_t *previous_node;
} knot_zone_adjust_arg_t;

/*----------------------------------------------------------------------------*/

const uint8_t KNOT_ZONE_FLAGS_GEN_OLD  = 0;            /* xxxxxx00 */
const uint8_t KNOT_ZONE_FLAGS_GEN_NEW  = 1 << 0;       /* xxxxxx01 */
const uint8_t KNOT_ZONE_FLAGS_GEN_FIN  = 1 << 1;       /* xxxxxx10 */
const uint8_t KNOT_ZONE_FLAGS_GEN_MASK = 3;            /* 00000011 */
const uint8_t KNOT_ZONE_FLAGS_ANY_MASK = 4;            /* 00000100 */
const uint8_t KNOT_ZONE_FLAGS_ANY      = 4;            /* 00000100 */

/*----------------------------------------------------------------------------*/

static int tree_apply_cb(knot_node_t **node, void *data)
{
	if (node == NULL || data == NULL) {
		return KNOT_EINVAL;
	}

	knot_zone_tree_func_t *f = (knot_zone_tree_func_t *)data;
	return f->func(*node, f->data);
}

/*----------------------------------------------------------------------------*/
/*!
 * \brief Checks if the given node can be inserted into the given zone.
 *
 * Checks if both the arguments are non-NULL and if the owner of the node
 * belongs to the zone (i.e. is a subdomain of the zone apex).
 *
 * \param zone Zone to which the node is going to be inserted.
 * \param node Node to check.
 *
 * \retval KNOT_EOK if both arguments are non-NULL and the node belongs to the
 *         zone.
 * \retval KNOT_EINVAL if either of the arguments is NULL.
 * \retval KNOT_EOUTOFZONE if the node does not belong to the zone.
 */
static int knot_zone_contents_check_node(
	const knot_zone_contents_t *contents, const knot_node_t *node)
{
	if (contents == NULL || node == NULL) {
		return KNOT_EINVAL;
	}

	// assert or just check??
	assert(contents->apex != NULL);

	if (!knot_dname_is_sub(node->owner,
				       knot_node_owner(contents->apex))) {
dbg_zone_exec(
		char *node_owner = knot_dname_to_str(knot_node_owner(node));
		char *apex_owner = knot_dname_to_str(contents->apex->owner);
		dbg_zone("zone: Trying to insert foreign node to a "
			 "zone. Node owner: %s, zone apex: %s\n",
			 node_owner, apex_owner);
		free(node_owner);
		free(apex_owner);
);
		return KNOT_EOUTOFZONE;
	}
	return KNOT_EOK;
}

/*----------------------------------------------------------------------------*/
/*!
 * \brief Destroys all RRSets in a node.
 *
 * This function is designed to be used in the tree-iterating functions.
 *
 * \param node Node to destroy RRSets from.
 * \param data Unused parameter.
 */
static int knot_zone_contents_destroy_node_rrsets_from_tree(
	knot_node_t **tnode, void *data)
{
	UNUSED(data);
	assert(tnode != NULL);
	if (*tnode != NULL) {
		knot_node_free_rrsets(*tnode);
		knot_node_free(tnode);
	}

	return KNOT_EOK;
}

/*----------------------------------------------------------------------------*/

static int knot_zone_contents_nsec3_name(const knot_zone_contents_t *zone,
                                         const knot_dname_t *name,
                                         knot_dname_t **nsec3_name)
{
	assert(nsec3_name != NULL);
	*nsec3_name = NULL;

	const knot_nsec3_params_t *nsec3_params =
		knot_zone_contents_nsec3params(zone);

	if (nsec3_params == NULL) {
		return KNOT_ENSEC3PAR;
	}

	*nsec3_name = create_nsec3_owner(name, zone->apex->owner, nsec3_params);
	if (*nsec3_name == NULL) {
		return KNOT_ERROR;
	}

	return KNOT_EOK;
}


/*----------------------------------------------------------------------------*/

/*!
 * \brief Adjust normal (non NSEC3) node.
 *
 * Set:
 * - reusable DNAMEs in RDATA
 * - pointer to node stored in owner dname
 * - pointer to wildcard childs in parent nodes if applicable
 * - flags (delegation point, non-authoritative)
 * - pointer to previous node
 *
 * \param tnode  Zone node to adjust.
 * \param data   Adjusting parameters (knot_zone_adjust_arg_t *).
 */
static int knot_zone_contents_adjust_normal_node(knot_node_t **tnode,
                                                 void *data)
{
	assert(data != NULL);
	assert(tnode != NULL);

	knot_zone_adjust_arg_t *args = (knot_zone_adjust_arg_t *)data;
	knot_node_t *node = *tnode;

	// remember first node

	if (args->first_node == NULL) {
		args->first_node = node;
	}

	// check if this node is not a wildcard child of its parent

	if (knot_dname_is_wildcard(knot_node_owner(node))) {
		assert(knot_node_parent(node) != NULL);
		knot_node_set_wildcard_child(knot_node_get_parent(node), node);
	}

	// set flags (delegation point, non-authoritative)

	if (knot_node_parent(node)
	    && (knot_node_is_deleg_point(knot_node_parent(node))
		|| knot_node_is_non_auth(knot_node_parent(node)))
	) {
		knot_node_set_non_auth(node);
	} else if (knot_node_rrset(node, KNOT_RRTYPE_NS) != NULL
		   && node != args->zone->apex) {
		knot_node_set_deleg_point(node);
	} else {
		knot_node_set_auth(node);
	}

	// set pointer to previous node

	knot_node_set_previous(node, args->previous_node);

	// update remembered previous pointer only if authoritative

	if (!knot_node_is_non_auth(node) && knot_node_rrset_count(node) > 0) {
		args->previous_node = node;
	}

	// Connect to NSEC3 node (only if NSEC3 tree is not empty)
	knot_node_t *nsec3 = NULL;
	knot_dname_t *nsec3_name = NULL;
	int ret = knot_zone_contents_nsec3_name(args->zone,
	                                        knot_node_owner(node),
	                                        &nsec3_name);
	if (ret == KNOT_EOK) {
		assert(nsec3_name);
		knot_zone_tree_get(args->zone->nsec3_nodes, nsec3_name, &nsec3);
		knot_node_set_nsec3_node(node, nsec3);
	} else if (ret == KNOT_ENSEC3PAR) {
		knot_node_set_nsec3_node(node, NULL);
		ret = KNOT_EOK;
	}

	knot_dname_free(&nsec3_name);

	return ret;
}

/*----------------------------------------------------------------------------*/

/*!
 * \brief Adjust NSEC3 node.
 *
 * Set:
 * - pointer to previous node
 * - pointer to node stored in owner dname
 *
 * \param tnode  Zone node to adjust.
 * \param data   Adjusting parameters (knot_zone_adjust_arg_t *).
 */
static int knot_zone_contents_adjust_nsec3_node(knot_node_t **tnode,
                                                void *data)
{
	assert(data != NULL);
	assert(tnode != NULL);

	knot_zone_adjust_arg_t *args = (knot_zone_adjust_arg_t *)data;
	knot_node_t *node = *tnode;

	// remember first node

	if (args->first_node == NULL) {
		args->first_node = node;
	}

	// set previous node

	knot_node_set_previous(node, args->previous_node);
	args->previous_node = node;

	return KNOT_EOK;
}
/*----------------------------------------------------------------------------*/
/*!
 * \brief Tries to find the given domain name in the zone tree.
 *
 * \param zone Zone to search in.
 * \param name Domain name to find.
 * \param node Found node.
 * \param previous Previous node in canonical order (i.e. the one directly
 *                 preceding \a name in canonical order, regardless if the name
 *                 is in the zone or not).
 *
 * \retval <> 0 if the domain name was found. In such case \a node holds the
 *              zone node with \a name as its owner. \a previous is set
 *              properly.
 * \retval 0 if the domain name was not found. \a node may hold any (or none)
 *           node. \a previous is set properly.
 */
static int knot_zone_contents_find_in_tree(knot_zone_tree_t *tree,
                                           const knot_dname_t *name,
                                           knot_node_t **node,
                                           knot_node_t **previous)
{
	assert(tree != NULL);
	assert(name != NULL);
	assert(node != NULL);
	assert(previous != NULL);

	knot_node_t *found = NULL, *prev = NULL;

	int exact_match = knot_zone_tree_get_less_or_equal(tree, name, &found,
							   &prev);

	assert(exact_match >= 0);
	*node = found;
	*previous = prev;

	return exact_match;
}

/*----------------------------------------------------------------------------*/

static int knot_zc_nsec3_parameters_match(const knot_rrset_t *rrset,
                                          const knot_nsec3_params_t *params,
                                          size_t rdata_pos)
{
	assert(rrset != NULL && params != NULL);

	dbg_zone_detail("RDATA algo: %u, iterations: %u, salt length: %u, salt:"
			" %.*s\n",
			knot_rdata_nsec3_algorithm(rrset, rdata_pos),
			knot_rdata_nsec3_iterations(rrset, rdata_pos),
			knot_rdata_nsec3_salt_length(rrset, rdata_pos),
			knot_rdata_nsec3_salt_length(rrset, rdata_pos),
			knot_rdata_nsec3_salt(rrset, rdata_pos));
	dbg_zone_detail("NSEC3PARAM algo: %u, iterations: %u, salt length: %u, "
			"salt: %.*s\n",  params->algorithm, params->iterations,
			params->salt_length, params->salt_length, params->salt);

	return (knot_rdata_nsec3_algorithm(rrset, rdata_pos) == params->algorithm
		&& knot_rdata_nsec3_iterations(rrset, rdata_pos) == params->iterations
		&& knot_rdata_nsec3_salt_length(rrset, rdata_pos) == params->salt_length
		&& strncmp((const char *)knot_rdata_nsec3_salt(rrset, rdata_pos),
			   (const char *)params->salt, params->salt_length)
		   == 0);
}

/*----------------------------------------------------------------------------*/
/* API functions                                                              */
/*----------------------------------------------------------------------------*/

knot_zone_contents_t *knot_zone_contents_new(knot_node_t *apex,
                                             struct knot_zone *zone)
{
	knot_zone_contents_t *contents = (knot_zone_contents_t *)
				      calloc(1, sizeof(knot_zone_contents_t));
	if (contents == NULL) {
		ERR_ALLOC_FAILED;
		return NULL;
	}

	contents->apex = apex;
	contents->zone = zone;
	contents->node_count = 1;

	dbg_zone_verb("Creating tree for normal nodes.\n");
	contents->nodes = knot_zone_tree_create();
	if (contents->nodes == NULL) {
		ERR_ALLOC_FAILED;
		goto cleanup;
	}

	dbg_zone_verb("Creating tree for NSEC3 nodes.\n");
	contents->nsec3_nodes = knot_zone_tree_create();
	if (contents->nsec3_nodes == NULL) {
		ERR_ALLOC_FAILED;
		goto cleanup;
	}

	/* Initialize NSEC3 params */
	dbg_zone_verb("Initializing NSEC3 parameters.\n");
	contents->nsec3_params.algorithm = 0;
	contents->nsec3_params.flags = 0;
	contents->nsec3_params.iterations = 0;
	contents->nsec3_params.salt_length = 0;
	contents->nsec3_params.salt = NULL;

	dbg_zone_verb("Inserting apex into the zone tree.\n");
	if (knot_zone_tree_insert(contents->nodes, apex) != KNOT_EOK) {
		dbg_zone("Failed to insert apex to the zone tree.\n");
		goto cleanup;
	}

	return contents;

cleanup:
	dbg_zone_verb("Cleaning up.\n");
	free(contents->nodes);
	free(contents->nsec3_nodes);
	free(contents);
	return NULL;
}

/*----------------------------------------------------------------------------*/

int knot_zone_contents_gen_is_old(const knot_zone_contents_t *contents)
{
	return ((contents->flags & KNOT_ZONE_FLAGS_GEN_MASK)
		== KNOT_ZONE_FLAGS_GEN_OLD);
}

/*----------------------------------------------------------------------------*/

int knot_zone_contents_gen_is_new(const knot_zone_contents_t *contents)
{
	return ((contents->flags & KNOT_ZONE_FLAGS_GEN_MASK)
		== KNOT_ZONE_FLAGS_GEN_NEW);
}

/*----------------------------------------------------------------------------*/

int knot_zone_contents_gen_is_finished(const knot_zone_contents_t *contents)
{
	return ((contents->flags & KNOT_ZONE_FLAGS_GEN_MASK)
		== KNOT_ZONE_FLAGS_GEN_FIN);
}

/*----------------------------------------------------------------------------*/

void knot_zone_contents_set_gen_old(knot_zone_contents_t *contents)
{
	contents->flags &= ~KNOT_ZONE_FLAGS_GEN_MASK;
	contents->flags |= KNOT_ZONE_FLAGS_GEN_OLD;
}

/*----------------------------------------------------------------------------*/

void knot_zone_contents_set_gen_new(knot_zone_contents_t *contents)
{
	contents->flags &= ~KNOT_ZONE_FLAGS_GEN_MASK;
	contents->flags |= KNOT_ZONE_FLAGS_GEN_NEW;
}

/*----------------------------------------------------------------------------*/

void knot_zone_contents_set_gen_new_finished(knot_zone_contents_t *contents)
{
	contents->flags &= ~KNOT_ZONE_FLAGS_GEN_MASK;
	contents->flags |= KNOT_ZONE_FLAGS_GEN_FIN;
}

/*----------------------------------------------------------------------------*/

int knot_zone_contents_any_disabled(const knot_zone_contents_t *contents)
{
	return ((contents->flags & KNOT_ZONE_FLAGS_ANY_MASK)
		== KNOT_ZONE_FLAGS_ANY);
}

/*----------------------------------------------------------------------------*/

void knot_zone_contents_disable_any(knot_zone_contents_t *contents)
{
	if (contents == NULL) {
		return;
	}

	contents->flags |= KNOT_ZONE_FLAGS_ANY;
}

/*----------------------------------------------------------------------------*/

void knot_zone_contents_enable_any(knot_zone_contents_t *contents)
{
	if (contents == NULL) {
		return;
	}

	contents->flags &= ~KNOT_ZONE_FLAGS_ANY_MASK;
}

/*----------------------------------------------------------------------------*/

uint16_t knot_zone_contents_class(const knot_zone_contents_t *contents)
{
	if (contents == NULL || contents->apex == NULL
	    || knot_node_rrset(contents->apex, KNOT_RRTYPE_SOA) == NULL) {
		return KNOT_EINVAL;
	}

	return knot_rrset_class(knot_node_rrset(contents->apex,
						KNOT_RRTYPE_SOA));
}

/*----------------------------------------------------------------------------*/

int knot_zone_contents_add_node(knot_zone_contents_t *zone,
                                  knot_node_t *node, int create_parents,
                                  uint8_t flags)
{
	if (zone == NULL || node == NULL) {
		return KNOT_EINVAL;
	}

dbg_zone_exec_detail(
	char *name = knot_dname_to_str(knot_node_owner(node));
	dbg_zone_detail("Adding node to zone: %s.\n", name);
	free(name);
);

	int ret = 0;
	if ((ret = knot_zone_contents_check_node(zone, node)) != 0) {
		dbg_zone("Node check failed.\n");
		return ret;
	}

	ret = knot_zone_tree_insert(zone->nodes, node);
	if (ret != KNOT_EOK) {
		dbg_zone("Failed to insert node into zone tree.\n");
		return ret;
	}

	++zone->node_count;

	if (!create_parents) {
		return KNOT_EOK;
	}

	dbg_zone_detail("Creating parents of the node.\n");

	/* No parents for root domain. */
	if (*node->owner == '\0')
		return KNOT_EOK;

	knot_node_t *next_node = NULL;
	const uint8_t *parent = knot_wire_next_label(knot_node_owner(node), NULL);

	if (knot_dname_cmp(knot_node_owner(zone->apex), parent) == 0) {
		dbg_zone_detail("Zone apex is the parent.\n");
		knot_node_set_parent(node, zone->apex);

		// check if the node is not wildcard child of the parent
		if (knot_dname_is_wildcard(knot_node_owner(node))) {
			knot_node_set_wildcard_child(zone->apex, node);
		}
	} else {
		while (parent != NULL &&
		       !(next_node = knot_zone_contents_get_node(zone, parent))) {

			/* Create a new node. */
			dbg_zone_detail("Creating new node.\n");
			next_node = knot_node_new(parent, NULL, flags);
			if (next_node == NULL) {
				return KNOT_ENOMEM;
			}

			/* Insert node to a tree. */
			dbg_zone_detail("Inserting new node to zone tree.\n");
			ret = knot_zone_tree_insert(zone->nodes, next_node);
			if (ret != KNOT_EOK) {
				knot_node_free(&next_node);
				return ret;
			}

			/* Update node pointers. */
			knot_node_set_parent(node, next_node);
			if (knot_dname_is_wildcard(knot_node_owner(node))) {
				knot_node_set_wildcard_child(next_node, node);
			}

			++zone->node_count;

			dbg_zone_detail("Next parent.\n");
			node = next_node;
			parent = knot_wire_next_label(parent, NULL);
		}

		// set the found parent (in the zone) as the parent of the last
		// inserted node
		assert(knot_node_parent(node) == NULL);
		knot_node_set_parent(node, next_node);

		dbg_zone_detail("Created all parents.\n");
	}

	return KNOT_EOK;
}

/*----------------------------------------------------------------------------*/

int knot_zone_contents_create_node(knot_zone_contents_t *contents,
                                   const knot_rrset_t *rr,
                                   knot_node_t **node)
{
	if (contents == NULL || rr == NULL || node == NULL) {
		return KNOT_EINVAL;
	}

	*node = knot_node_new(rr->owner, NULL, 0);
	if (*node == NULL) {
		return KNOT_ENOMEM;
	}

	/* Add to the proper tree. */
	int ret = KNOT_EOK;
	if (knot_rrset_is_nsec3rel(rr)) {
		ret = knot_zone_contents_add_nsec3_node(contents, *node, 1, 0);
	} else {
		ret = knot_zone_contents_add_node(contents, *node, 1, 0);
	}

	if (ret != KNOT_EOK) {
		dbg_xfrin("Failed to add new node to zone contents.\n");
		knot_node_free(node);
		return ret;
	}

	return ret;
}

/*----------------------------------------------------------------------------*/

int knot_zone_contents_add_rrset(knot_zone_contents_t *zone,
                                 knot_rrset_t *rrset, knot_node_t **node,
                                 knot_rrset_dupl_handling_t dupl)
{
	if (zone == NULL || rrset == NULL || zone->apex == NULL
	    || zone->apex->owner == NULL || node == NULL) {
		return KNOT_EINVAL;
	}

dbg_zone_exec_detail(
	char *name = knot_dname_to_str(knot_rrset_owner(rrset));
	dbg_zone_detail("Adding RRSet to zone contents: %s, type %d\n",
			name, knot_rrset_type(rrset));
	free(name);
);

	// check if the RRSet belongs to the zone
	if (!knot_dname_is_equal(rrset->owner, zone->apex->owner)
	    && !knot_dname_is_sub(rrset->owner, zone->apex->owner)) {
		return KNOT_EOUTOFZONE;
	}

	if ((*node) == NULL
	    && (*node = knot_zone_contents_get_node(zone,
	                                            rrset->owner)) == NULL) {
		return KNOT_ENONODE;
	}

	assert(*node != NULL);

	// add all domain names from the RRSet to domain name table
	int rc;

	/*! \todo REMOVE RRSET */
	if (dupl == KNOT_RRSET_DUPL_MERGE) {
		rc = knot_node_add_rrset(*node, rrset);
	} else {
		rc = knot_node_add_rrset_no_merge(*node, rrset);
	}

	if (rc < 0) {
		dbg_zone("Failed to add RRSet to node.\n");
		return rc;
	}

	int ret = rc;

	dbg_zone_detail("RRSet OK (%d).\n", ret);
	return ret;
}

/*----------------------------------------------------------------------------*/

int knot_zone_contents_add_rrsigs(knot_zone_contents_t *zone,
                                  knot_rrset_t *rrsigs,
                                  knot_rrset_t **rrset,
                                  knot_node_t **node,
                                  knot_rrset_dupl_handling_t dupl)
{
	dbg_zone_verb("Adding RRSIGs to zone contents.\n");

	if (zone == NULL || rrsigs == NULL || rrset == NULL || node == NULL
	    || zone->apex == NULL || zone->apex->owner == NULL) {
dbg_zone_exec(
		dbg_zone("Parameters: zone=%p, rrsigs=%p, rrset=%p, "
			 "node=%p\n", zone, rrsigs, rrset, node);
		if (zone != NULL) {
			dbg_zone("zone->apex=%p\n", zone->apex);
			if (zone->apex != NULL) {
				dbg_zone("zone->apex->owner=%p\n",
						zone->apex->owner);
			}
		}
);
		return KNOT_EINVAL;
	}

	// check if the RRSet belongs to the zone
	if (*rrset != NULL
	    && knot_dname_cmp(knot_rrset_owner(*rrset),
				    zone->apex->owner) != 0
	    && !knot_dname_is_sub(knot_rrset_owner(*rrset),
					  zone->apex->owner)) {
		return KNOT_EOUTOFZONE;
	}

	// check if the RRSIGs belong to the RRSet
	if (*rrset != NULL
	    && (knot_dname_cmp(knot_rrset_owner(rrsigs),
				     knot_rrset_owner(*rrset)) != 0)) {
		dbg_zone("RRSIGs do not belong to the given RRSet.\n");
		return KNOT_EINVAL;
	}

	// if no RRSet given, try to find the right RRSet
	if (*rrset == NULL) {
		// even no node given
		// find proper node
		knot_node_t *(*get_node)(const knot_zone_contents_t *,
					   const knot_dname_t *)
		    = (knot_rdata_rrsig_type_covered(rrsigs, 0)
		       == KNOT_RRTYPE_NSEC3)
		       ? knot_zone_contents_get_nsec3_node
		       : knot_zone_contents_get_node;

		if (*node == NULL
		    && (*node = get_node(
				   zone, knot_rrset_owner(rrsigs))) == NULL) {
			dbg_zone("Failed to find node for RRSIGs.\n");
			return KNOT_ENONODE;
		}

		assert(*node != NULL);

		// find the RRSet in the node
		// take only the first RDATA from the RRSIGs
		dbg_zone_detail("Finding RRSet for type %d\n",
				knot_rdata_rrsig_type_covered(rrsigs, 0));
		*rrset = knot_node_get_rrset(
			     *node, knot_rdata_rrsig_type_covered(rrsigs, 0));
		if (*rrset == NULL) {
			dbg_zone("Failed to find RRSet for RRSIGs.\n");
			return KNOT_ENORRSET;
		}
	}

	assert(*rrset != NULL);

	int rc;
	int ret = KNOT_EOK;

	rc = knot_rrset_add_rrsigs(*rrset, rrsigs, dupl);
	if (rc < 0) {
		dbg_zone("Failed to add RRSIGs to RRSet.\n");
		return rc;
	} else if (rc > 0) {
		assert(dupl == KNOT_RRSET_DUPL_MERGE ||
		       dupl == KNOT_RRSET_DUPL_SKIP);
		ret = 1;
	}

	dbg_zone_detail("RRSIGs OK\n");
	return ret;
}

/*----------------------------------------------------------------------------*/

int knot_zone_contents_add_nsec3_node(knot_zone_contents_t *zone,
                                        knot_node_t *node, int create_parents,
                                        uint8_t flags)
{
	UNUSED(create_parents);
	UNUSED(flags);

	if (zone == NULL || node == NULL) {
		return KNOT_EINVAL;
	}

	int ret = 0;
	if ((ret = knot_zone_contents_check_node(zone, node)) != 0) {
		dbg_zone("Failed node check: %s\n", knot_strerror(ret));
		return ret;
	}

	// how to know if this is successfull??
	ret = knot_zone_tree_insert(zone->nsec3_nodes, node);
	if (ret != KNOT_EOK) {
		dbg_zone("Failed to insert node into NSEC3 tree: %s.\n",
			 knot_strerror(ret));
		return ret;
	}

	// no parents to be created, the only parent is the zone apex
	// set the apex as the parent of the node
	knot_node_set_parent(node, zone->apex);

	// cannot be wildcard child, so nothing to be done

	return KNOT_EOK;
}

/*----------------------------------------------------------------------------*/

int knot_zone_contents_add_nsec3_rrset(knot_zone_contents_t *zone,
                                         knot_rrset_t *rrset,
                                         knot_node_t **node,
                                         knot_rrset_dupl_handling_t dupl)
{
	if (zone == NULL || rrset == NULL || zone->apex == NULL
	    || zone->apex->owner == NULL || node == NULL) {
		return KNOT_EINVAL;
	}

	// check if the RRSet belongs to the zone
	if (knot_dname_cmp(knot_rrset_owner(rrset),
				 zone->apex->owner) != 0
	    && !knot_dname_is_sub(knot_rrset_owner(rrset),
					  zone->apex->owner)) {
		return KNOT_EOUTOFZONE;
	}

	if ((*node) == NULL
	    && (*node = knot_zone_contents_get_nsec3_node(
			      zone, knot_rrset_owner(rrset))) == NULL) {
		return KNOT_ENONODE;
	}

	assert(*node != NULL);
	int rc;

	/*! \todo REMOVE RRSET */
	if (dupl == KNOT_RRSET_DUPL_MERGE) {
		rc = knot_node_add_rrset(*node, rrset);
	} else {
		rc = knot_node_add_rrset_no_merge(*node, rrset);
	}

	if (rc < 0) {
		return rc;
	}

	int ret = rc;

	dbg_zone_detail("NSEC3 OK\n");
	return ret;
}

/*----------------------------------------------------------------------------*/

int knot_zone_contents_remove_node(knot_zone_contents_t *contents,
                                   const knot_dname_t *owner)
{
<<<<<<< HEAD
	if (contents == NULL || node == NULL || removed_tree == NULL) {
=======
	if (contents == NULL || owner == NULL) {
>>>>>>> 5016b89e
		return KNOT_EINVAL;
	}
	*removed_tree = NULL;

<<<<<<< HEAD
	/*!
	 * Remove all the empty non-terminal ancestors this node might have had.
	 * This might be needed in a scenario where zone is not adjusted, so
	 * we cannot use node->parent pointers.
	 */
	const knot_dname_t *cutted = knot_wire_next_label(node->owner, NULL);
	knot_node_t *parent = knot_zone_contents_get_node(contents, cutted);
	assert(parent || node == contents->apex);
	bool parent_empty = parent && parent->rrset_count == 0;
	while (parent_empty) {
		knot_node_t *empty_node = NULL;
		int ret = knot_zone_tree_remove(contents->nodes, parent->owner,
		                                &empty_node);
		if (ret != KNOT_EOK) {
			return ret;
		}
		assert(empty_node && empty_node->rrset_count == 0);
		cutted = knot_wire_next_label(cutted, NULL);
		parent = knot_zone_contents_get_node(contents, cutted);
		knot_node_free(&empty_node);
		parent_empty = parent && parent->rrset_count == 0;
	}

	const knot_dname_t *owner = knot_node_owner(node);
	int ret = knot_zone_tree_remove(contents->nodes, owner, removed_tree);
=======
dbg_zone_exec_verb(
	char *name = knot_dname_to_str(owner);
	dbg_zone_verb("Removing zone node: %s\n", name);
	free(name);
);
	knot_node_t *removed_node = NULL;
	int ret = knot_zone_tree_remove(contents->nodes, owner, &removed_node);
>>>>>>> 5016b89e
	if (ret != KNOT_EOK) {
		return KNOT_ENONODE;
	}
	assert(removed_node);

	return KNOT_EOK;
}

/*----------------------------------------------------------------------------*/

int knot_zone_contents_remove_nsec3_node(knot_zone_contents_t *contents,
	const knot_dname_t *owner)
{
	if (contents == NULL || owner == NULL) {
		return KNOT_EINVAL;
	}

	// remove the node from the zone tree
	knot_node_t *removed_node = NULL;
	int ret = knot_zone_tree_remove(contents->nsec3_nodes, owner,
	                                &removed_node);
	if (ret != KNOT_EOK) {
		return KNOT_ENONODE;
	}
	assert(removed_node);

	return KNOT_EOK;
}

/*----------------------------------------------------------------------------*/

knot_node_t *knot_zone_contents_get_node(const knot_zone_contents_t *zone,
				    const knot_dname_t *name)
{
	if (zone == NULL || name == NULL) {
		return NULL;
	}

	knot_node_t *n;
	int ret = knot_zone_tree_get(zone->nodes, name, &n);
	if (ret != KNOT_EOK) {
		dbg_zone("Failed to find name in the zone tree.\n");
		return NULL;
	}

	return n;
}

/*----------------------------------------------------------------------------*/

knot_node_t *knot_zone_contents_get_nsec3_node(
	const knot_zone_contents_t *zone, const knot_dname_t *name)
{
	if (zone == NULL || name == NULL) {
		return NULL;
	}

	knot_node_t *n;
	int ret = knot_zone_tree_get(zone->nsec3_nodes, name, &n);

	if (ret != KNOT_EOK) {
		dbg_zone("Failed to find NSEC3 name in the zone tree."
				  "\n");
		return NULL;
	}

	return n;
}

/*----------------------------------------------------------------------------*/

const knot_node_t *knot_zone_contents_find_node(
	const knot_zone_contents_t *zone,const knot_dname_t *name)
{
	return knot_zone_contents_get_node(zone, name);
}

/*----------------------------------------------------------------------------*/

int knot_zone_contents_find_dname(const knot_zone_contents_t *zone,
                           const knot_dname_t *name,
                           const knot_node_t **node,
                           const knot_node_t **closest_encloser,
                           const knot_node_t **previous)
{
	if (zone == NULL || name == NULL || node == NULL
	    || closest_encloser == NULL || previous == NULL
	    || zone->apex == NULL || zone->apex->owner == NULL) {
		return KNOT_EINVAL;
	}

dbg_zone_exec_verb(
	char *name_str = knot_dname_to_str(name);
	char *zone_str = knot_dname_to_str(zone->apex->owner);
	dbg_zone_verb("Searching for name %s in zone %s...\n",
		      name_str, zone_str);
	free(name_str);
	free(zone_str);
);

	if (knot_dname_cmp(name, zone->apex->owner) == 0) {
		*node = zone->apex;
		*closest_encloser = *node;
		return KNOT_ZONE_NAME_FOUND;
	}

	if (!knot_dname_is_sub(name, zone->apex->owner)) {
		*node = NULL;
		*closest_encloser = NULL;
		return KNOT_EOUTOFZONE;
	}

	knot_node_t *found = NULL, *prev = NULL;

	int exact_match = knot_zone_contents_find_in_tree(zone->nodes, name,
							    &found, &prev);
	assert(exact_match >= 0);
	*node = found;
	*previous = prev;

dbg_zone_exec_detail(
	char *name_str = (*node) ? knot_dname_to_str((*node)->owner)
				 : "(nil)";
	char *name_str2 = (*previous != NULL)
			  ? knot_dname_to_str((*previous)->owner)
			  : "(nil)";
dbg_zone_detail("Search function returned %d, node %s (%p) and prev: %s (%p)\n",
			exact_match, name_str, *node, name_str2, *previous);

	if (*node) {
		free(name_str);
	}
	if (*previous != NULL) {
		free(name_str2);
	}
);
	// there must be at least one node with domain name less or equal to
	// the searched name if the name belongs to the zone (the root)
	if (*node == NULL && *previous == NULL) {
		return KNOT_EOUTOFZONE;
	}

	/* This function was quite out of date. The find_in_tree() function
	 * may return NULL in the 'found' field, so we cannot search for the
	 * closest encloser from this node.
	 */

	if (exact_match) {
		*closest_encloser = *node;
	} else {
		*closest_encloser = *previous;
		assert(*closest_encloser != NULL);

		int matched_labels = knot_dname_matched_labels(
				knot_node_owner((*closest_encloser)), name);
		while (matched_labels < knot_dname_labels(
				knot_node_owner((*closest_encloser)), NULL)) {
			(*closest_encloser) =
				knot_node_parent((*closest_encloser));
			assert(*closest_encloser);
		}
	}
dbg_zone_exec(
	char *n = knot_dname_to_str(knot_node_owner((*closest_encloser)));
	dbg_zone_detail("Closest encloser: %s\n", n);
	free(n);
);

	dbg_zone_verb("find_dname() returning %d\n", exact_match);

	return (exact_match)
	       ? KNOT_ZONE_NAME_FOUND
	       : KNOT_ZONE_NAME_NOT_FOUND;
}

/*----------------------------------------------------------------------------*/

knot_node_t *knot_zone_contents_get_previous(
	const knot_zone_contents_t *zone, const knot_dname_t *name)
{
	if (zone == NULL || name == NULL) {
		return NULL;
	}

	knot_node_t *found = NULL, *prev = NULL;

	int exact_match = knot_zone_contents_find_in_tree(zone->nodes, name,
							    &found, &prev);
	assert(exact_match >= 0);
	assert(prev != NULL);

	return prev;
}

/*----------------------------------------------------------------------------*/

const knot_node_t *knot_zone_contents_find_previous(
	const knot_zone_contents_t *zone, const knot_dname_t *name)
{
	return knot_zone_contents_get_previous(zone, name);
}

/*----------------------------------------------------------------------------*/

knot_node_t *knot_zone_contents_get_previous_nsec3(
	const knot_zone_contents_t *zone, const knot_dname_t *name)
{
	if (zone == NULL || name == NULL) {
		return NULL;
	}

	knot_node_t *found = NULL, *prev = NULL;

	int exact_match = knot_zone_contents_find_in_tree(zone->nsec3_nodes,
							   name, &found, &prev);
	assert(exact_match >= 0);
	assert(prev != NULL);

	return prev;
}

/*----------------------------------------------------------------------------*/

const knot_node_t *knot_zone_contents_find_previous_nsec3(
	const knot_zone_contents_t *zone, const knot_dname_t *name)
{
	return knot_zone_contents_get_previous_nsec3(zone, name);
}

/*----------------------------------------------------------------------------*/

const knot_node_t *knot_zone_contents_find_nsec3_node(
	const knot_zone_contents_t *zone, const knot_dname_t *name)
{
	return knot_zone_contents_get_nsec3_node(zone, name);
}

/*----------------------------------------------------------------------------*/

int knot_zone_contents_find_nsec3_for_name(const knot_zone_contents_t *zone,
                                    const knot_dname_t *name,
                                    const knot_node_t **nsec3_node,
                                    const knot_node_t **nsec3_previous)
{
	if (zone == NULL || name == NULL
	    || nsec3_node == NULL || nsec3_previous == NULL) {
		return KNOT_EINVAL;
	}

	knot_dname_t *nsec3_name = NULL;
	int ret = knot_zone_contents_nsec3_name(zone, name, &nsec3_name);

	if (ret != KNOT_EOK) {
		return ret;
	}

	// check if the NSEC3 tree is not empty
	if (knot_zone_tree_weight(zone->nsec3_nodes) == 0) {
		dbg_zone("NSEC3 tree is empty.\n");
		knot_dname_free(&nsec3_name);
		return KNOT_ENSEC3CHAIN;
	}

dbg_zone_exec_verb(
	char *n = knot_dname_to_str(nsec3_name);
	dbg_zone_verb("NSEC3 node name: %s.\n", n);
	free(n);
);

	const knot_node_t *found = NULL, *prev = NULL;

	// create dummy node to use for lookup
	int exact_match = knot_zone_tree_find_less_or_equal(
		zone->nsec3_nodes, nsec3_name, &found, &prev);
	assert(exact_match >= 0);

	knot_dname_free(&nsec3_name);

dbg_zone_exec_detail(
	if (found) {
		char *n = knot_dname_to_str(found->owner);
		dbg_zone_detail("Found NSEC3 node: %s.\n", n);
		free(n);
	} else {
		dbg_zone_detail("Found no NSEC3 node.\n");
	}

	if (prev) {
		assert(prev->owner);
		char *n = knot_dname_to_str(prev->owner);
		dbg_zone_detail("Found previous NSEC3 node: %s.\n", n);
		free(n);
	} else {
		dbg_zone_detail("Found no previous NSEC3 node.\n");
	}
);
	*nsec3_node = found;

	// This check cannot be used now, the function returns proper return
	// value if the node was not found
//	if (*nsec3_node == NULL) {
//		// there is no NSEC3 node even if there should be
//		return KNOT_ENSEC3CHAIN;
//	}

	if (prev == NULL) {
		// either the returned node is the root of the tree, or it is
		// the leftmost node in the tree; in both cases node was found
		// set the previous node of the found node
		assert(exact_match);
		assert(*nsec3_node != NULL);
		*nsec3_previous = knot_node_previous(*nsec3_node);
	} else {
		*nsec3_previous = prev;
	}

	dbg_zone_verb("find_nsec3_for_name() returning %d\n", exact_match);

	/* The previous may be from wrong NSEC3 chain. Search for previous
	 * from the right chain. Check iterations, hash algorithm and salt
	 * values and compare them to the ones from NSEC3PARAM.
	 */
	const knot_rrset_t *nsec3_rrset = knot_node_rrset(*nsec3_previous,
							  KNOT_RRTYPE_NSEC3);
	assert(nsec3_rrset);
	const knot_node_t *original_prev = *nsec3_previous;

	int match = 0;

	while (nsec3_rrset && !match) {
		for (uint16_t i = 0;
		     i < knot_rrset_rdata_rr_count(nsec3_rrset) && !match;
		     i++) {
			if (knot_zc_nsec3_parameters_match(nsec3_rrset,
							    &zone->nsec3_params,
							    i)) {
				/* Matching NSEC3PARAM match at position nr.: i. */
				match = 1;
			}
		}

		if (match) {
			break;
		}

		/* This RRSET was not a match, try the one from previous node. */
		*nsec3_previous = knot_node_previous(*nsec3_previous);
		nsec3_rrset = knot_node_rrset(*nsec3_previous,
					      KNOT_RRTYPE_NSEC3);
		dbg_zone_exec_detail(
		char *name = (*nsec3_previous)
				? knot_dname_to_str(
					  knot_node_owner(*nsec3_previous))
				: "none";
		dbg_zone_detail("Previous node: %s, checking parameters...\n",
				name);
		if (*nsec3_previous) {
			free(name);
		}
);
		if (*nsec3_previous == original_prev || nsec3_rrset == NULL) {
			// cycle
			*nsec3_previous = NULL;
			break;
		}
	}

	return (exact_match)
	       ? KNOT_ZONE_NAME_FOUND
	       : KNOT_ZONE_NAME_NOT_FOUND;
}

/*----------------------------------------------------------------------------*/

const knot_node_t *knot_zone_contents_apex(
	const knot_zone_contents_t *zone)
{
	if (zone == NULL) {
		return NULL;
	}

	return zone->apex;
}

/*----------------------------------------------------------------------------*/

knot_node_t *knot_zone_contents_get_apex(const knot_zone_contents_t *zone)
{
	if (zone == NULL) {
		return NULL;
	}

	return zone->apex;
}

/*----------------------------------------------------------------------------*/

static int knot_zone_contents_adjust_nodes(knot_zone_tree_t *nodes,
                                           knot_zone_adjust_arg_t *adjust_arg,
                                           knot_zone_tree_apply_cb_t callback)
{
	assert(nodes);
	assert(adjust_arg);
	assert(callback);

	adjust_arg->first_node = NULL;
	adjust_arg->previous_node = NULL;

	hattrie_build_index(nodes);
	int result = knot_zone_tree_apply_inorder(nodes, callback, adjust_arg);

	knot_node_set_previous(adjust_arg->first_node,
	                       adjust_arg->previous_node);

	return result;
}

/*----------------------------------------------------------------------------*/

int knot_zone_contents_adjust(knot_zone_contents_t *zone,
                              knot_node_t **first_nsec3_node,
                              knot_node_t **last_nsec3_node, int dupl_check)
{
	if (zone == NULL) {
		return KNOT_EINVAL;
	}

	int result = knot_zone_contents_load_nsec3param(zone);
	if (result != KNOT_EOK) {
		log_zone_error("Failed to load NSEC3 params: %s\n",
		               knot_strerror(result));
		return result;
	}

	// adjusting parameters

	knot_zone_adjust_arg_t adjust_arg = { 0 };
	adjust_arg.zone = zone;

	// adjust NSEC3 nodes

	result = knot_zone_contents_adjust_nodes(zone->nsec3_nodes, &adjust_arg,
	                                 knot_zone_contents_adjust_nsec3_node);
	if (result != KNOT_EOK) {
		return result;
	}

	// optional output for NSEC3 nodes

	if (first_nsec3_node) {
		*first_nsec3_node = adjust_arg.first_node;
	}

	if (last_nsec3_node) {
		*last_nsec3_node = adjust_arg.previous_node;
	}

	// adjust normal nodes

	result = knot_zone_contents_adjust_nodes(zone->nodes, &adjust_arg,
	                                 knot_zone_contents_adjust_normal_node);
	if (result != KNOT_EOK) {
		return result;
	}

	assert(zone->apex == adjust_arg.first_node);

	return KNOT_EOK;
}

/*----------------------------------------------------------------------------*/

int knot_zone_contents_load_nsec3param(knot_zone_contents_t *zone)
{
	if (zone == NULL || zone->apex == NULL) {
		return KNOT_EINVAL;
	}

	const knot_rrset_t *rrset = knot_node_rrset(zone->apex,
						    KNOT_RRTYPE_NSEC3PARAM);

	if (rrset != NULL) {
		int r = knot_nsec3_params_from_wire(&zone->nsec3_params, rrset);
		if (r != KNOT_EOK) {
			dbg_zone("Failed to load NSEC3PARAM (%s).\n",
			         knot_strerror(r));
			return r;
		}
	} else {
		memset(&zone->nsec3_params, 0, sizeof(knot_nsec3_params_t));
	}

	return KNOT_EOK;
}

/*----------------------------------------------------------------------------*/

int knot_zone_contents_nsec3_enabled(const knot_zone_contents_t *zone)
{
	if (zone == NULL) {
		return KNOT_EINVAL;
	}

	return (zone->nsec3_params.algorithm != 0
		&& knot_zone_tree_weight(zone->nsec3_nodes) != 0);
}

/*----------------------------------------------------------------------------*/

const knot_nsec3_params_t *knot_zone_contents_nsec3params(
	const knot_zone_contents_t *zone)
{
	if (zone == NULL) {
		return NULL;
	}

	if (knot_zone_contents_nsec3_enabled(zone)) {
		return &zone->nsec3_params;
	} else {
		return NULL;
	}
}

/*----------------------------------------------------------------------------*/

int knot_zone_contents_tree_apply_inorder(knot_zone_contents_t *zone,
                                        knot_zone_contents_apply_cb_t function,
                                        void *data)
{
	if (zone == NULL) {
		return KNOT_EINVAL;
	}

	knot_zone_tree_func_t f;
	f.func = function;
	f.data = data;

	return knot_zone_tree_apply_inorder(zone->nodes, tree_apply_cb, &f);
}

/*----------------------------------------------------------------------------*/

int knot_zone_contents_nsec3_apply_inorder(knot_zone_contents_t *zone,
                                        knot_zone_contents_apply_cb_t function,
                                        void *data)
{
	if (zone == NULL) {
		return KNOT_EINVAL;
	}

	knot_zone_tree_func_t f;
	f.func = function;
	f.data = data;

	return knot_zone_tree_apply_inorder(zone->nsec3_nodes,
	                                    tree_apply_cb, &f);
}

/*----------------------------------------------------------------------------*/

knot_zone_tree_t *knot_zone_contents_get_nodes(
		knot_zone_contents_t *contents)
{
	return contents->nodes;
}

/*----------------------------------------------------------------------------*/

knot_zone_tree_t *knot_zone_contents_get_nsec3_nodes(
		knot_zone_contents_t *contents)
{
	return contents->nsec3_nodes;
}

/*----------------------------------------------------------------------------*/

int knot_zone_contents_shallow_copy(const knot_zone_contents_t *from,
                                    knot_zone_contents_t **to)
{
	if (from == NULL || to == NULL) {
		return KNOT_EINVAL;
	}

	/* Copy to same destination as source. */
	if (from == *to) {
		return KNOT_EINVAL;
	}

	int ret = KNOT_EOK;

	knot_zone_contents_t *contents = (knot_zone_contents_t *)calloc(
					     1, sizeof(knot_zone_contents_t));
	if (contents == NULL) {
		ERR_ALLOC_FAILED;
		return KNOT_ENOMEM;
	}

	//contents->apex = from->apex;

	contents->node_count = from->node_count;
	contents->flags = from->flags;
	// set the 'new' flag
	knot_zone_contents_set_gen_new(contents);

	contents->zone = from->zone;

	if ((ret = knot_zone_tree_deep_copy(from->nodes,
					    &contents->nodes)) != KNOT_EOK
	    || (ret = knot_zone_tree_deep_copy(from->nsec3_nodes,
					  &contents->nsec3_nodes)) != KNOT_EOK) {
		goto cleanup;
	}

	contents->apex = knot_node_get_new_node(from->apex);

	dbg_zone("knot_zone_contents_shallow_copy: finished OK\n");

	*to = contents;
	return KNOT_EOK;

cleanup:
	knot_zone_tree_free(&contents->nodes);
	knot_zone_tree_free(&contents->nsec3_nodes);
	free(contents);
	return ret;
}

/*----------------------------------------------------------------------------*/

void knot_zone_contents_free(knot_zone_contents_t **contents)
{
	if (contents == NULL || *contents == NULL) {
		return;
	}

	// free the zone tree, but only the structure
	dbg_zone("Destroying zone tree.\n");
	knot_zone_tree_free(&(*contents)->nodes);
	dbg_zone("Destroying NSEC3 zone tree.\n");
	knot_zone_tree_free(&(*contents)->nsec3_nodes);

	knot_nsec3_params_free(&(*contents)->nsec3_params);

	free(*contents);
	*contents = NULL;
}

/*----------------------------------------------------------------------------*/

void knot_zone_contents_deep_free(knot_zone_contents_t **contents)
{
	if (contents == NULL || *contents == NULL) {
		return;
	}

	if ((*contents) != NULL) {
		// Delete NSEC3 tree
		knot_zone_tree_apply(
			(*contents)->nsec3_nodes,
			knot_zone_contents_destroy_node_rrsets_from_tree,
			(void*)1);

		// Delete normal tree
		knot_zone_tree_apply(
			(*contents)->nodes,
			knot_zone_contents_destroy_node_rrsets_from_tree,
			(void*)1);
	}

	knot_zone_contents_free(contents);
}

/*----------------------------------------------------------------------------*/
/* Integrity check                                                            */
/*----------------------------------------------------------------------------*/

typedef struct check_data {
	const knot_zone_contents_t *contents;
	const knot_node_t *previous;
	const knot_node_t *deleg_point;
	const knot_node_t *parent;
	int children;
	int errors;
} check_data_t;

/*----------------------------------------------------------------------------*/

static void knot_zc_integrity_check_previous(const knot_node_t *node,
                                             check_data_t *check_data,
                                             const char *name)
{
	// first, check if the previous and next pointers are set properly
	if (check_data->previous != NULL) {
		char *name_prev = knot_dname_to_str(
					knot_node_owner(check_data->previous));

		if (knot_node_previous(node) != check_data->previous) {
			char *name2 = knot_dname_to_str(knot_node_owner(
						     knot_node_previous(node)));
			fprintf(stderr, "Wrong previous node: node: %s, "
				"previous: %s. Should be: %s.\n", name, name2,
				name_prev);
			free(name2);

			++check_data->errors;
		}

		free(name_prev);
	}
}

/*----------------------------------------------------------------------------*/

static void knot_zc_integrity_check_flags(const knot_node_t *node,
                                          check_data_t *check_data,
                                          char *name)
{
	if (node == knot_zone_contents_apex(check_data->contents)) {
		if (!knot_node_is_auth(node)) {
			fprintf(stderr, "Wrong flags: node %s, flags: %u. "
				"Should be non-authoritative.\n", name,
				node->flags);
			++check_data->errors;
		}
		return;
	}

	// check the flags
	if (check_data->deleg_point != NULL
	    && knot_dname_is_sub(knot_node_owner(node),
				    knot_node_owner(check_data->deleg_point))) {
		// this is a non-authoritative node
		if (!knot_node_is_non_auth(node)) {
			fprintf(stderr, "Wrong flags: node %s, flags: %u. "
				"Should be non-authoritative.\n", name,
				node->flags);
			++check_data->errors;
		}
	} else {
		if (knot_node_rrset(node, KNOT_RRTYPE_NS) != NULL) {
			// this is a delegation point
			if (!knot_node_is_deleg_point(node)) {
				fprintf(stderr, "Wrong flags: node %s, flags: "
					"%u. Should be deleg. point.\n", name,
					node->flags);
				++check_data->errors;
			}
			check_data->deleg_point = node;
		} else {
			// this is an authoritative node
			if (!knot_node_is_auth(node)) {
				fprintf(stderr, "Wrong flags: node %s, flags: "
					"%u. Should be authoritative.\n", name,
					node->flags);
				++check_data->errors;
			}
			check_data->deleg_point = NULL;
		}

		// in this case (authoritative or deleg-point), the node should
		// be a previous of some next node only if it has some data
		if (knot_node_rrset_count(node) > 0) {
			check_data->previous = node;
		}
	}
}

/*----------------------------------------------------------------------------*/

static void knot_zc_integrity_check_parent(const knot_node_t *node,
                                           check_data_t *check_data,
                                           char *name)
{
	if (check_data->parent == NULL) {
		// this is only possible for apex
		assert(node == knot_zone_contents_apex(check_data->contents));
		check_data->parent = node;
		return;
	}

	const knot_dname_t *node_owner = knot_node_owner(node);
	const knot_dname_t *parent_owner = knot_node_owner(check_data->parent);
	char *pname = knot_dname_to_str(parent_owner);

	// if direct child
	if (knot_dname_is_sub(node_owner, parent_owner)
	    && knot_dname_matched_labels(node_owner, parent_owner)
	       == knot_dname_labels(parent_owner, NULL)) {

		// check the parent pointer
		const knot_node_t *parent = knot_node_parent(node);
		if (parent != check_data->parent) {
			char *name2 = (parent != NULL)
					? knot_dname_to_str(
						knot_node_owner(parent))
					: "none";
			fprintf(stderr, "Wrong parent: node %s, parent %s. "
				" Should be %s\n", name, name2, pname);
			if (parent != NULL) {
				free(name2);
			}

			++check_data->errors;
		} else {
			// if parent is OK, check if the node is not a
			// wildcard child of it; in such case it should be set
			// as the wildcard child of its parent
			if (knot_dname_is_wildcard(node_owner)
			    && knot_node_wildcard_child(check_data->parent)
			       != node) {
				char *wc = (knot_node_wildcard_child(
						 check_data->parent) == NULL)
				   ? strdup("none")
				   : knot_dname_to_str(knot_node_owner(
					   knot_node_wildcard_child(
						   check_data->parent)));
				fprintf(stderr, "Wrong wildcard child: node %s,"
					" wildcard child: %s. Should be %s\n",
					pname, wc, name);
				if (knot_node_wildcard_child(
				       check_data->parent) != NULL) {
				}
				free(wc);

				++check_data->errors;
			}
		}
	}

	free(pname);
	check_data->parent = node;
}

/*----------------------------------------------------------------------------*/

typedef struct find_dname_data {
	const knot_dname_t *to_find;
	const knot_dname_t *found;
} find_dname_data_t;

/*----------------------------------------------------------------------------*/

static int knot_zc_integrity_check_node(knot_node_t *node, void *data)
{
	assert(node != NULL);
	assert(data != NULL);

	const knot_dname_t *node_owner = knot_node_owner(node);
	char *name = knot_dname_to_str(node_owner);

	check_data_t *check_data = (check_data_t *)data;

	// check previous-next chain
	knot_zc_integrity_check_previous(node, check_data, name);

	// check node flags
	knot_zc_integrity_check_flags(node, check_data, name);

	// check if the node is child of the saved parent & children count
	// & wildcard child
	knot_zc_integrity_check_parent(node, check_data, name);

	/*! \todo Check NSEC3 node. */

	free(name);

	return KNOT_EOK;
}

/*----------------------------------------------------------------------------*/

static int knot_zc_integrity_check_nsec3(knot_node_t *node, void *data)
{
	assert(node != NULL);
	assert(data != NULL);

	const knot_dname_t *node_owner = knot_node_owner(node);
	char *name = knot_dname_to_str(node_owner);

	check_data_t *check_data = (check_data_t *)data;

	// check previous-next chain
	knot_zc_integrity_check_previous(node, check_data, name);
	// store the node as new previous
	check_data->previous = node;

	// check if the node is child of the zone apex
	if (node->parent != check_data->parent) {
		fprintf(stderr, "NSEC3 node's parent is not apex. Node: %s.\n",
			name);
		++check_data->errors;
	}

	free(name);

	return KNOT_EOK;
}

/*----------------------------------------------------------------------------*/

static int reset_child_count(knot_node_t **tnode, void *data)
{
	assert(tnode != NULL);
	assert(data != NULL);

	knot_node_t *node = *tnode;
	knot_node_t **apex_copy = (knot_node_t **)data;
	if (*apex_copy == NULL) {
		*apex_copy = node;
	}

	if (tnode != NULL) {
		node->children = 0;
	}

	return KNOT_EOK;
}

/*----------------------------------------------------------------------------*/

static int count_children(knot_node_t **tnode, void *data)
{
	UNUSED(data);

	knot_node_t *node = *tnode;
	if (node != NULL && node->parent != NULL) {
		assert(node->parent->new_node != NULL);
		// fix parent pointer
		node->parent = node->parent->new_node;
		++node->parent->children;
	}

	return KNOT_EOK;
}

/*----------------------------------------------------------------------------*/

static int check_child_count(knot_node_t **tnode, void *data)
{
	assert(tnode != NULL);
	assert(data != NULL);

	check_data_t *check_data = (check_data_t *)data;
	knot_node_t *node = *tnode;

	// find corresponding node in the given contents
	const knot_node_t *found = NULL;
	found = knot_zone_contents_find_node(check_data->contents,
					     knot_node_owner(node));
	assert(found != NULL);

	if (knot_node_children(node) != knot_node_children(found)) {
		char *name = knot_dname_to_str(knot_node_owner(node));
		fprintf(stderr, "Wrong children count: node (%p) %s, count %u. "
			"Should be %u (%p)\n", found, name,
			knot_node_children(found),
			knot_node_children(node), node);
		free(name);

		++check_data->errors;
	}

	return KNOT_EOK;
}

/*----------------------------------------------------------------------------*/

static int reset_new_nodes(knot_node_t **tnode, void *data)
{
	assert(tnode != NULL);
	UNUSED(data);

	knot_node_t *node = *tnode;
	knot_node_set_new_node(node, NULL);

	return KNOT_EOK;
}

/*----------------------------------------------------------------------------*/

static int count_nsec3_nodes(knot_node_t **tnode, void *data)
{
	assert(tnode != NULL);
	assert(data != NULL);

	knot_node_t *apex = (knot_node_t *)data;
	assert(apex != NULL);

	apex->children += 1;

	return KNOT_EOK;
}

/*----------------------------------------------------------------------------*/

int knot_zc_integrity_check_child_count(check_data_t *data)
{
	int errors = 0;

	// do shallow copy of the node tree
	knot_zone_tree_t *nodes_copy = NULL;

	int ret = knot_zone_tree_deep_copy(data->contents->nodes, &nodes_copy);
	assert(ret == KNOT_EOK);
	if (nodes_copy == NULL) {
		return 1;
	} else {
		hattrie_build_index(nodes_copy);
	}

	// set children count of all nodes to 0
	// in the same walkthrough find the apex
	knot_node_t *apex_copy = NULL;
	knot_zone_tree_apply_inorder(nodes_copy, reset_child_count,
					     (void *)&apex_copy);
	assert(apex_copy != NULL);

	// now count children of all nodes, presuming the parent pointers are ok
	knot_zone_tree_apply_inorder(nodes_copy, count_children, NULL);

	// add count of NSEC3 nodes to the apex' children count
	knot_zone_tree_apply_inorder(data->contents->nsec3_nodes,
					     count_nsec3_nodes,
					     (void *)apex_copy);


	// now compare the children counts
	// iterate over the old zone and search for nodes in the copy
	knot_zone_tree_apply_inorder(nodes_copy, check_child_count,
					     (void *)data);

	// cleanup old zone tree - reset pointers to new node to NULL
	knot_zone_tree_apply_inorder(data->contents->nodes,
					     reset_new_nodes, NULL);

	// destroy the shallow copy
	knot_zone_tree_deep_free(&nodes_copy);

	return errors;
}

/*----------------------------------------------------------------------------*/

int knot_zone_contents_integrity_check(const knot_zone_contents_t *contents)
{
	/*
	 * 1) Check flags of nodes.
	 *    - Those containing NS RRSets should have the 'delegation point'
	 *      flag set.
	 *    - Their descendants should be marked as non-authoritative.
	 *    - Other nodes should be marked as authoritative.
	 *
	 * In the same walkthrough check:
	 * - if nodes are properly connected by 'previous' and 'next' pointers.
	 *   Only authoritative nodes and delegation points should be.
	 * - parents - each node (except for the apex) should have a parent set
	 *   and it should be a node with owner one label shorter.
	 * - RRSet counts.
	 * - etc...
	 */

	check_data_t data;
	data.errors = 0;
	data.previous = NULL;
	data.deleg_point = NULL;
	data.parent = NULL;
	data.children = 0;
	data.contents = contents;

	if (contents == NULL) {
		log_zone_warning("Zone to be integrity-checked does "
		                 "not exist. Skipping...\n");
		return 1;
	}

	int ret = knot_zone_contents_tree_apply_inorder(
				(knot_zone_contents_t *)contents,
				knot_zc_integrity_check_node, (void *)&data);
	assert(ret == KNOT_EOK);

	// if OK, we can continue with checking children count
	// (we need the parent pointers to be set well)
	if (data.errors == 0) {
		data.contents = contents;
		knot_zc_integrity_check_child_count(&data);
	}

	data.previous = NULL;
	data.children = 0;
	data.parent = contents->apex;
	ret = knot_zone_contents_nsec3_apply_inorder(
				(knot_zone_contents_t *)contents,
				knot_zc_integrity_check_nsec3, (void *)&data);
	assert(ret == KNOT_EOK);

	return data.errors;
}

uint32_t knot_zone_serial(const knot_zone_contents_t *zone)
{
	if (!zone) return 0;
	const knot_rrset_t *soa = NULL;
	soa = knot_node_rrset(knot_zone_contents_apex(zone), KNOT_RRTYPE_SOA);
	return knot_rdata_soa_serial(soa);
}

bool knot_zone_contents_is_signed(const knot_zone_contents_t *zone)
{
	const knot_rrset_t *soa = NULL;
	if (zone->apex) {
		/* Returns true if SOA has a RRSIG (basic check). */
		soa = knot_node_rrset(zone->apex, KNOT_RRTYPE_SOA);
		return soa && soa->rrsigs;
	}
	return false;
}<|MERGE_RESOLUTION|>--- conflicted
+++ resolved
@@ -545,6 +545,7 @@
 
 			/* Insert node to a tree. */
 			dbg_zone_detail("Inserting new node to zone tree.\n");
+			assert(knot_zone_contents_find_node(zone, parent) == NULL);
 			ret = knot_zone_tree_insert(zone->nodes, next_node);
 			if (ret != KNOT_EOK) {
 				knot_node_free(&next_node);
@@ -841,42 +842,10 @@
 int knot_zone_contents_remove_node(knot_zone_contents_t *contents,
                                    const knot_dname_t *owner)
 {
-<<<<<<< HEAD
-	if (contents == NULL || node == NULL || removed_tree == NULL) {
-=======
 	if (contents == NULL || owner == NULL) {
->>>>>>> 5016b89e
-		return KNOT_EINVAL;
-	}
-	*removed_tree = NULL;
-
-<<<<<<< HEAD
-	/*!
-	 * Remove all the empty non-terminal ancestors this node might have had.
-	 * This might be needed in a scenario where zone is not adjusted, so
-	 * we cannot use node->parent pointers.
-	 */
-	const knot_dname_t *cutted = knot_wire_next_label(node->owner, NULL);
-	knot_node_t *parent = knot_zone_contents_get_node(contents, cutted);
-	assert(parent || node == contents->apex);
-	bool parent_empty = parent && parent->rrset_count == 0;
-	while (parent_empty) {
-		knot_node_t *empty_node = NULL;
-		int ret = knot_zone_tree_remove(contents->nodes, parent->owner,
-		                                &empty_node);
-		if (ret != KNOT_EOK) {
-			return ret;
-		}
-		assert(empty_node && empty_node->rrset_count == 0);
-		cutted = knot_wire_next_label(cutted, NULL);
-		parent = knot_zone_contents_get_node(contents, cutted);
-		knot_node_free(&empty_node);
-		parent_empty = parent && parent->rrset_count == 0;
-	}
-
-	const knot_dname_t *owner = knot_node_owner(node);
-	int ret = knot_zone_tree_remove(contents->nodes, owner, removed_tree);
-=======
+		return KNOT_EINVAL;
+	}
+
 dbg_zone_exec_verb(
 	char *name = knot_dname_to_str(owner);
 	dbg_zone_verb("Removing zone node: %s\n", name);
@@ -884,7 +853,6 @@
 );
 	knot_node_t *removed_node = NULL;
 	int ret = knot_zone_tree_remove(contents->nodes, owner, &removed_node);
->>>>>>> 5016b89e
 	if (ret != KNOT_EOK) {
 		return KNOT_ENONODE;
 	}
@@ -892,7 +860,6 @@
 
 	return KNOT_EOK;
 }
-
 /*----------------------------------------------------------------------------*/
 
 int knot_zone_contents_remove_nsec3_node(knot_zone_contents_t *contents,
@@ -1111,7 +1078,7 @@
 const knot_node_t *knot_zone_contents_find_previous_nsec3(
 	const knot_zone_contents_t *zone, const knot_dname_t *name)
 {
-	return knot_zone_contents_get_previous_nsec3(zone, name);
+	return knot_zone_contents_get_previous(zone, name);
 }
 
 /*----------------------------------------------------------------------------*/
