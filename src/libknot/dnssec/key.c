/*  Copyright (C) 2011 CZ.NIC, z.s.p.o. <knot-dns@labs.nic.cz>

    This program is free software: you can redistribute it and/or modify
    it under the terms of the GNU General Public License as published by
    the Free Software Foundation, either version 3 of the License, or
    (at your option) any later version.

    This program is distributed in the hope that it will be useful,
    but WITHOUT ANY WARRANTY; without even the implied warranty of
    MERCHANTABILITY or FITNESS FOR A PARTICULAR PURPOSE.  See the
    GNU General Public License for more details.

    You should have received a copy of the GNU General Public License
    along with this program.  If not, see <http://www.gnu.org/licenses/>.
*/

#include <assert.h>
#include <string.h>

#include "dnssec/binary.h"
#include "libknot/common.h"
#include "libknot/dname.h"
#include "libknot/dnssec/key.h"
#include "libknot/rrtype/tsig.h"

/*!
 * \brief Creates TSIG key.
 */
int knot_tsig_create_key(const char *name, dnssec_tsig_algorithm_t algorithm,
                         const char *b64secret_str, knot_tsig_key_t *key)
{
	if (!name || !b64secret_str || !key) {
		return KNOT_EINVAL;
	}

	knot_dname_t *dname;
	dname = knot_dname_from_str(name);
	if (!dname) {
		return KNOT_ENOMEM;
	}

	dnssec_binary_t b64secret = { 0 };
	b64secret.data = (uint8_t *)b64secret_str;
	b64secret.size = strlen(b64secret_str);

	dnssec_binary_t secret = { 0 };
	int result = dnssec_binary_from_base64(&b64secret, &secret);
	if (result != KNOT_EOK) {
		knot_dname_free(&dname, NULL);
		return result;
	}

	key->name = dname;
	key->algorithm = algorithm;
	key->secret = secret;

	return KNOT_EOK;
}

/*!
 * \brief Frees TSIG key.
 */
int knot_tsig_key_free(knot_tsig_key_t *key)
{
	if (!key) {
		return KNOT_EINVAL;
	}

	knot_dname_free(&key->name, NULL);
	dnssec_binary_free(&key->secret);
	memset(key, '\0', sizeof(knot_tsig_key_t));

	return KNOT_EOK;
}

int knot_copy_key_params(const knot_key_params_t *src, knot_key_params_t *dst)
{
	if (src == NULL || dst == NULL) {
		return KNOT_EINVAL;
	}

	knot_key_params_t copy = { 0 };
	copy.algorithm = src->algorithm;

	if (src->name) {
		copy.name = knot_dname_copy(src->name, NULL);
		if (!copy.name) {
			return KNOT_ENOMEM;
		}
	}

	int ret = dnssec_binary_dup(&src->secret, &copy.secret);
	if (ret != KNOT_EOK) {
		knot_dname_free(&copy.name, NULL);
	}

	*dst = copy;

	return KNOT_EOK;
}

int knot_free_key_params(knot_key_params_t *key_params)
{
	if (!key_params) {
		return KNOT_EINVAL;
	}

	knot_dname_free(&key_params->name, NULL);
	dnssec_binary_free(&key_params->secret);

	memset(key_params, '\0', sizeof(*key_params));

	return KNOT_EOK;
}

int knot_tsig_key_from_params(const knot_key_params_t *params,
                              knot_tsig_key_t *key_ptr)
{
	if (!params || !key_ptr) {
		return KNOT_EINVAL;
	}

	knot_tsig_key_t key = { 0 };

	key.algorithm = params->algorithm;

<<<<<<< HEAD
	key.name = knot_dname_copy(params->name, NULL);
	if (!key.name) {
=======
	knot_dname_t *dname;
	dname = knot_dname_from_str_alloc(name);
	if (!dname) {
>>>>>>> 994e5e00
		return KNOT_ENOMEM;
	}

	int result = dnssec_binary_dup(&params->secret, &key.secret);
	if (result != KNOT_EOK) {
		knot_dname_free(&key.name, NULL);
		return result;
	}

	*key_ptr = key;

	return KNOT_EOK;
}<|MERGE_RESOLUTION|>--- conflicted
+++ resolved
@@ -34,7 +34,7 @@
 	}
 
 	knot_dname_t *dname;
-	dname = knot_dname_from_str(name);
+	dname = knot_dname_from_str_alloc(name);
 	if (!dname) {
 		return KNOT_ENOMEM;
 	}
@@ -124,14 +124,8 @@
 
 	key.algorithm = params->algorithm;
 
-<<<<<<< HEAD
 	key.name = knot_dname_copy(params->name, NULL);
 	if (!key.name) {
-=======
-	knot_dname_t *dname;
-	dname = knot_dname_from_str_alloc(name);
-	if (!dname) {
->>>>>>> 994e5e00
 		return KNOT_ENOMEM;
 	}
 
