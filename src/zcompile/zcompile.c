--- conflicted
+++ resolved
@@ -65,19 +65,6 @@
 #define debug_zp(msg...)
 #endif
 
-<<<<<<< HEAD
-/* Eliminate compiler warning with unused parameters. */
-#ifndef UNUSED
-#define UNUSED(param) (param) = (param)
-#endif
-
-#ifndef ERR_ALLOC_FAILED
-#define ERR_ALLOC_FAILED fprintf(stderr, "Allocation failed at %s:%d\n", \
-				  __FILE__, __LINE__)
-#endif
-
-=======
->>>>>>> 9617875d
 /*!
  * \brief Return data of raw data item.
  *
