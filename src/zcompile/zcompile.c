/*!
 * \file zcompile.c
 *
 * \author Jan Kadlec <jan.kadlec@nic.cz>. Minor portions of code taken from
 *         NSD.
 *
 * \brief Zone compiler.
 *
 * \addtogroup zoneparser
 * @{
 */

/*  Copyright (C) 2011 CZ.NIC, z.s.p.o. <knot-dns@labs.nic.cz>

    This program is free software: you can redistribute it and/or modify
    it under the terms of the GNU General Public License as published by
    the Free Software Foundation, either version 3 of the License, or
    (at your option) any later version.

    This program is distributed in the hope that it will be useful,
    but WITHOUT ANY WARRANTY; without even the implied warranty of
    MERCHANTABILITY or FITNESS FOR A PARTICULAR PURPOSE.  See the
    GNU General Public License for more details.

    You should have received a copy of the GNU General Public License
    along with this program.  If not, see <http://www.gnu.org/licenses/>.
 */

#include <config.h>
#include <assert.h>
#include <ctype.h>
#include <stdio.h>
#include <string.h>
#include <stdlib.h>
#include <assert.h>
#include <sys/stat.h>

#include "common/base32hex.h"
#include "common/log.h"
#include "knot/other/debug.h"
#include "zcompile/zcompile.h"
#include "zcompile/parser-util.h"
#include "zcompile/zcompile-error.h"
#include "knot/zone/zone-dump.h"
#include "libknot/libknot.h"
#include "libknot/util/utils.h"

/* Some global flags... */
static int vflag = 0;
/* if -v then print progress each 'progress' RRs */
static int progress = 10000;

/* Total errors counter */
static long int totalerrors = 0;
static long int totalrrs = 0;

extern FILE *zp_get_in(void *scanner);

/*!
 * \brief Adds RRSet to list.
 *
 * \param head Head of list.
 * \param rrsig RRSet to be added.
 */
static int rrset_list_add(rrset_list_t **head, knot_rrset_t *rrsig)
{
	if (*head == NULL) {
		*head = malloc(sizeof(rrset_list_t));
		if (*head == NULL) {
			ERR_ALLOC_FAILED;
			return KNOTDZCOMPILE_ENOMEM;
		}
		(*head)->next = NULL;
		(*head)->data = rrsig;
	} else {
		rrset_list_t *tmp = malloc(sizeof(*tmp));
		if (tmp == NULL) {
			ERR_ALLOC_FAILED;
			return KNOTDZCOMPILE_ENOMEM;
		}
		tmp->next = *head;
		tmp->data = rrsig;
		*head = tmp;
	}
	
	dbg_zp_verb("zp: rrset_add: Added RRSIG %p to list.\n", rrsig);

	return KNOTDZCOMPILE_EOK;
}

/*!
 * \brief Deletes RRSet list. Sets pointer to NULL.
 *
 * \param head Head of list to be deleted.
 */
static void rrset_list_delete(rrset_list_t **head)
{
	rrset_list_t *tmp;
	if (*head == NULL) {
		return;
	}

	while (*head != NULL) {
		tmp = *head;
		*head = (*head)->next;
		free(tmp);
	}

	*head = NULL;
	
	dbg_zp("zp: list_delete: List deleleted.\n");
}

static int find_rrset_for_rrsig_in_zone(knot_zone_contents_t *zone,
                                        knot_rrset_t *rrsig)
{
	assert(rrsig != NULL);
	assert(rrsig->rdata->items[0].raw_data);

	knot_node_t *tmp_node = NULL;

	if (knot_rdata_rrsig_type_covered(knot_rrset_rdata(rrsig))
		!= KNOT_RRTYPE_NSEC3) {
		tmp_node = knot_zone_contents_get_node(zone, rrsig->owner);
	} else {
		tmp_node = knot_zone_contents_get_nsec3_node(zone,
						      rrsig->owner);
	}
	
	dbg_zp_verb("zp: find_rr_for_sig: Found this node for RRSIG: %p.\n",
	            tmp_node);

	if (tmp_node == NULL) {
		dbg_zp("zp: find_rr_for_sig: There is no node for this RR.\n");
		return KNOTDZCOMPILE_EINVAL;
	}

	knot_rrset_t *tmp_rrset =
		knot_node_get_rrset(tmp_node,
	                            knot_rdata_rrsig_type_covered(
	                                    rrsig->rdata));
	
	dbg_zp_verb("zp: find_rr_for_sig: Found this RRSet for RRSIG: %p.\n",
	            tmp_rrset);

	if (tmp_rrset == NULL) {
		dbg_zp("zp: find_rr_for_sig: There is no RRSet "
		       "for this RRSIG.\n");
		return KNOTDZCOMPILE_EINVAL;
	}
	

	if (tmp_rrset->rrsigs != NULL) {
		int ret = knot_zone_contents_add_rrsigs(zone, rrsig,
		                                        &tmp_rrset, &tmp_node,
		                       KNOT_RRSET_DUPL_MERGE, 1);
		if (ret != KNOT_EOK) {
			dbg_zp("zp: find_rr_for_sig: Cannot add RRSIG.\n");
			return ret;
		}
		knot_rrset_free(&rrsig);
	} else {
		int ret = knot_zone_contents_add_rrsigs(zone, rrsig,
		                                        &tmp_rrset, &tmp_node,
		                       KNOT_RRSET_DUPL_SKIP, 1);
		if (ret != KNOT_EOK) {
			dbg_zp("zp: find_rr_for_sig: Cannot add RRSIG.\n");
			return ret;
		}
	}
	
	dbg_zp("zp: find_rr_for_sig: Found node: %p found rrset: %p.\n",
	       tmo_node, tmp_rrset);
	return KNOTDZCOMPILE_EOK;
}

static int find_rrset_for_rrsig_in_node(knot_zone_contents_t *zone,
                                 knot_node_t *node,
                                 knot_rrset_t *rrsig)
{
	assert(rrsig != NULL);
	assert(rrsig->rdata->items[0].raw_data);
	assert(node);

	assert(knot_dname_compare(rrsig->owner, node->owner) == 0);

	knot_rrset_t *tmp_rrset =
		knot_node_get_rrset(node, rrsig_type_covered(rrsig));

	if (tmp_rrset == NULL) {
		dbg_zp("zp: find_rr_for_sig_in_node: Node does not contain "
		       "RRSet of type %s.\n",
		       knot_rrtype_to_string(rrsig_type_covered(rrsig)));
		return KNOTDZCOMPILE_EINVAL;
	}

	if (tmp_rrset->rrsigs != NULL) {
		if (knot_zone_contents_add_rrsigs(zone, rrsig,
		                                  &tmp_rrset, &node,
		                           KNOT_RRSET_DUPL_MERGE, 1) < 0) {
			dbg_zp("zp: find_rr_for_sig: Cannot add RRSIG.\n");
			return KNOTDZCOMPILE_EINVAL;
		}
		knot_rrset_free(&rrsig);
	} else {
		if (knot_zone_contents_add_rrsigs(zone, rrsig,
		                                  &tmp_rrset, &node,
		                           KNOT_RRSET_DUPL_SKIP, 1) < 0) {
			dbg_zp("zp: find_rr_for_sig: Cannot add RRSIG.\n");
			return KNOTDZCOMPILE_EINVAL;
		}
	}

	assert(tmp_rrset->rrsigs != NULL);

	return KNOTDZCOMPILE_EOK;
}

static knot_node_t *create_node(knot_zone_contents_t *zone,
	knot_rrset_t *current_rrset,
	int (*node_add_func)(knot_zone_contents_t *zone, knot_node_t *node,
	                     int create_parents, uint8_t, int),
	knot_node_t *(*node_get_func)(const knot_zone_contents_t *zone,
					const knot_dname_t *owner))
{
	dbg_zp_verb("zp: create_node: Creating node using RRSet: %p.\n",
	            current_rrset);
	knot_node_t *node =
		knot_node_new(current_rrset->owner, NULL, 0);
	if (node_add_func(zone, node, 1, 0, 1) != 0) {
		return NULL;
	}

	current_rrset->owner = node->owner;

	return node;
}

static void process_rrsigs_in_node(knot_zone_contents_t *zone,
                            knot_node_t *node)
{
	dbg_zp_verb("zp: process_rrsigs: Processing RRSIGS in node: %p.\n",
	            node);
	rrset_list_t *tmp = parser->node_rrsigs;
	while (tmp != NULL) {
		if (find_rrset_for_rrsig_in_node(zone, node,
						 tmp->data) != 0) {
			rrset_list_add(&parser->rrsig_orphans,
				       tmp->data);
			parser->rrsig_orphan_count++;
		}
		tmp = tmp->next;
	}
}

int process_rr(void)
{
	knot_zone_t *zone = parser->current_zone;
	assert(zone != NULL);
	knot_zone_contents_t *contents = knot_zone_get_contents(zone);
	assert(contents != NULL);
	knot_rrset_t *current_rrset = parser->current_rrset;
	knot_rrset_t *rrset;
	knot_rrtype_descriptor_t *descriptor =
		knot_rrtype_descriptor_by_type(current_rrset->type);

dbg_zp_exec_detail(
	char *name = knot_dname_to_str(parser->current_rrset->owner);
	dbg_zp_detail("zp: process_rr: Processing RR owned by: %s .\n",
	              name);
	free(name);
);
	dbg_zp_verb("zp: process_rr: Processing type: %s.\n",
	            knot_rrtype_to_string(parser->current_rrset->type));
	dbg_zp_verb("zp: process_rr: RDATA count: %d.\n",\
	            parser->current_rrset->rdata->count);

	if (descriptor->fixed_items) {
		assert(current_rrset->rdata->count == descriptor->length);
	}

	assert(current_rrset->rdata->count > 0);
	assert(knot_dname_is_fqdn(current_rrset->owner));

	int (*node_add_func)(knot_zone_contents_t *, knot_node_t *, int,
	                     uint8_t, int);
	knot_node_t *(*node_get_func)(const knot_zone_contents_t *,
	                                const knot_dname_t *);


	/* If we have RRSIG of NSEC3 type first node will have
	 * to be created in NSEC3 part of the zone */

	uint16_t type_covered = 0;
	if (current_rrset->type == KNOT_RRTYPE_RRSIG) {
		type_covered = rrsig_type_covered(current_rrset);
	}

	if (current_rrset->type != KNOT_RRTYPE_NSEC3 &&
	    type_covered != KNOT_RRTYPE_NSEC3) {
		node_add_func = &knot_zone_contents_add_node;
		node_get_func = &knot_zone_contents_get_node;
	} else {
		node_add_func = &knot_zone_contents_add_nsec3_node;
		node_get_func = &knot_zone_contents_get_nsec3_node;
	}

	if ((current_rrset->type == KNOT_RRTYPE_SOA) && (zone != NULL)) {
		if (knot_node_rrset(knot_zone_contents_apex(contents),
		                      KNOT_RRTYPE_SOA) != NULL) {
			/* Receiving another SOA. */
			if (!knot_rrset_compare(current_rrset,
			    knot_node_rrset(knot_zone_contents_apex(contents),
			    KNOT_RRTYPE_SOA), KNOT_RRSET_COMPARE_WHOLE)) {
				return KNOTDZCOMPILE_ESOA;
			} else {
				zc_warning_prev_line("encountered identical "
				                     "extra SOA record");
				return KNOTDZCOMPILE_EOK;
			}
		}
	}

	/*!< \todo Make sure the maximum RDLENGTH does not exceed 65535 bytes.*/

	if (current_rrset->type == KNOT_RRTYPE_SOA) {
		if (knot_dname_compare(current_rrset->owner,
					 parser->origin_from_config) != 0) {
			zc_error_prev_line("SOA record has a different "
				"owner than the one specified "
				"in config! \n");
			/* Such SOA cannot even be added, because
			 * it would not be in the zone apex. */
			return KNOTDZCOMPILE_EBADSOA;
		}
	}

	if (current_rrset->type == KNOT_RRTYPE_RRSIG) {
		knot_rrset_t *tmp_rrsig =
			knot_rrset_new(current_rrset->owner,
					     KNOT_RRTYPE_RRSIG,
					     current_rrset->rclass,
					     current_rrset->ttl);
		if (tmp_rrsig == NULL) {
			dbg_zp("zp: process_rr: Cannot create tmp RRSIG.\n");
			return KNOTDZCOMPILE_ENOMEM;
		}

		if (knot_rrset_add_rdata(tmp_rrsig,
		                           current_rrset->rdata) != KNOT_EOK) {
			knot_rrset_free(&tmp_rrsig);
			dbg_zp("zp: process_rr: Cannot add data to tmp"
			       " RRSIG.\n");
			return KNOTDZCOMPILE_EBRDATA;
		}

		if (parser->last_node &&
		    knot_dname_compare(parser->last_node->owner,
		                         current_rrset->owner) != 0) {
			/* RRSIG is first in the node, so we have to create it
			 * before we return
			 */
			if (parser->node_rrsigs != NULL) {
				process_rrsigs_in_node(contents,
				                       parser->last_node);
				rrset_list_delete(&parser->node_rrsigs);
			}
			
			/* The node might however been created previously. */
			parser->last_node =
				knot_zone_contents_get_node(contents,
					knot_rrset_owner(current_rrset));
			
			if (parser->last_node == NULL) {
				/* Try NSEC3 tree. */
				parser->last_node =
					knot_zone_contents_get_nsec3_node(
						contents,
						knot_rrset_owner(
							current_rrset));
			}
			
			if (parser->last_node == NULL) {
				/* Still NULL, node has to be created. */
				if ((parser->last_node = create_node(contents,
				                                     current_rrset, node_add_func,
				                                     node_get_func)) == NULL) {
					knot_rrset_free(&tmp_rrsig);
					dbg_zp("zp: process_rr: Cannot "
					       "create new node.\n");
					return KNOTDZCOMPILE_EBADNODE;
				}
			}
		}

		if (rrset_list_add(&parser->node_rrsigs, tmp_rrsig) != 0) {
			dbg_zp("zp: process_rr: Cannot "
			       "create new node.\n");
			return KNOTDZCOMPILE_ENOMEM;
		}
		
		dbg_zp_verb("zp: process_rr: RRSIG proccesed successfully.\n");
		return KNOTDZCOMPILE_EOK;
	}
	
	/*! \todo Move RRSIG and RRSet handling to funtions. */
	assert(current_rrset->type != KNOT_RRTYPE_RRSIG);

	knot_node_t *node = NULL;
	/* \note this could probably be much simpler */
	if (parser->last_node && current_rrset->type != KNOT_RRTYPE_SOA &&
	    knot_dname_compare(parser->last_node->owner,
				 current_rrset->owner) ==
	    0) {
		node = parser->last_node;
	} else {
		if (parser->last_node && parser->node_rrsigs) {
			process_rrsigs_in_node(contents,
			                       parser->last_node);
		}

		rrset_list_delete(&parser->node_rrsigs);

		/* new node */
		node = node_get_func(contents, current_rrset->owner);
	}

	if (node == NULL) {
		if (parser->last_node && parser->node_rrsigs) {
			process_rrsigs_in_node(contents,
			                       parser->last_node);
		}

		if ((node = create_node(contents, current_rrset,
					node_add_func,
					node_get_func)) == NULL) {
			dbg_zp("zp: process_rr: Cannot "
			       "create new node.\n");
			return KNOTDZCOMPILE_EBADNODE;
		}
	}

	rrset = knot_node_get_rrset(node, current_rrset->type);
	if (!rrset) {
		rrset = knot_rrset_new(current_rrset->owner,
					 current_rrset->type,
					 current_rrset->rclass,
					 current_rrset->ttl);
		if (rrset == NULL) {
			dbg_zp("zp: process_rr: Cannot "
			       "create new RRSet.\n");
			return KNOTDZCOMPILE_ENOMEM;
		}

		if (knot_rrset_add_rdata(rrset, current_rrset->rdata) != 0) {
			knot_rrset_free(&rrset);
			dbg_zp("zp: process_rr: Cannot "
			       "add RDATA to RRSet.\n");
			return KNOTDZCOMPILE_EBRDATA;
		}

		/* I chose skip, but there should not really be
		 * any rrset to skip */
		if (knot_zone_contents_add_rrset(contents, rrset, &node,
		                   KNOT_RRSET_DUPL_SKIP, 1) < 0) {
			knot_rrset_free(&rrset);
			dbg_zp("zp: process_rr: Cannot "
			       "add RDATA to RRSet.\n");
			return KNOTDZCOMPILE_EBRDATA;
		}
	} else {
		if (current_rrset->type !=
				KNOT_RRTYPE_RRSIG && rrset->ttl !=
				current_rrset->ttl) {
			zc_error_prev_line(
				"TTL does not match the TTL of the RRSet");
		}

		if (knot_zone_contents_add_rrset(contents, current_rrset,
		                          &node,
		                   KNOT_RRSET_DUPL_MERGE, 1) < 0) {
			dbg_zp("zp: process_rr: Cannot "
			       "merge RRSets.\n");
			return KNOTDZCOMPILE_EBRDATA;
		}
	}

	if (vflag > 1 && totalrrs > 0 && (totalrrs % progress == 0)) {
		zc_error_prev_line("Total errors: %ld\n", totalrrs);
	}

	parser->last_node = node;
	++totalrrs;
	
	dbg_zp_verb("zp: process_rr: RRSet %p processed successfully.\n",
	            parser->current_rrset);
	return KNOTDZCOMPILE_EOK;
}

static uint find_rrsets_orphans(knot_zone_contents_t *zone, rrset_list_t
				*head)
{
	uint found_rrsets = 0;
	while (head != NULL) {
		if (find_rrset_for_rrsig_in_zone(zone, head->data) == 0) {
			found_rrsets += 1;
			dbg_zp("zp: find_orphans: "
			       "RRSet succesfully found: owner %s type %s\n",
				 knot_dname_to_str(head->data->owner),
				 knot_rrtype_to_string(head->data->type));
		}
		else { /* we can throw it away now */
			dbg_zp("zp: find_orphans: "
			       "RRSet not found for RRSIG: %s (%s)\n",
			       knot_dname_to_str(head->data->owner),
			       knot_rrtype_to_string(
			  knot_rdata_rrsig_type_covered(head->data->rdata)));
			knot_rrset_free(&head->data);
		}
		head = head->next;
	}
	return found_rrsets;
}

static int zone_open(const char *filename, uint32_t ttl, uint16_t rclass,
	  knot_node_t *origin, void *scanner, knot_dname_t *origin_from_config)
{
	/*!< \todo #1676 Implement proper locking. */
	zparser_init(filename, ttl, rclass, origin, origin_from_config);

	
	/* Open the zone file... */
	if (strcmp(filename, "-") == 0) {
		zp_set_in(stdin, scanner);
		filename = "<stdin>";
	} else {
		FILE *f = fopen(filename, "r");
		if (f == NULL) {
			return 0;
		}
		zp_set_in(f, scanner);
		if (zp_get_in(scanner) == 0) {
			return 0;
		}
	}
	
	return 1;
}

int zone_read(const char *name, const char *zonefile, const char *outfile,
	      int semantic_checks)
{
	if (!outfile) {
		zc_error_prev_line("Missing output file for '%s'\n",
			zonefile);
		return KNOTDZCOMPILE_EINVAL;
	}
	
	dbg_zp("zp: zone_read: Reading zone: %s.\n", zonefile);

	/* Check that we can write to outfile. */
	FILE *f = fopen(outfile, "wb");
	if (f == NULL) {
		fprintf(stderr, "Cannot write zone db to file '%s' (%s).\n",
		        outfile, strerror(errno));
		return KNOTDZCOMPILE_EINVAL;
	}
	fclose(f);

	knot_dname_t *dname =
		knot_dname_new_from_str(name, strlen(name), NULL);
	if (dname == NULL) {
		return KNOTDZCOMPILE_ENOMEM;
	}

	if (!knot_dname_is_fqdn(dname)) {
		fprintf(stderr, "Error: given zone origin is not FQDN.\n");
		knot_dname_release(dname);
		return KNOTDZCOMPILE_EINVAL;
	}

	knot_node_t *origin_node = knot_node_new(dname, NULL, 0);
	knot_dname_release(dname); /* Stored in node or should be freed. */
	if (origin_node == NULL) {
		return KNOTDZCOMPILE_ENOMEM;
	}
	
	assert(knot_node_parent(origin_node) == NULL);

	/*!< \todo Another copy is probably not needed. */
	knot_dname_t *origin_from_config =
		knot_dname_new_from_str(name, strlen(name), NULL);
	if (origin_from_config == NULL) {
		knot_node_free(&origin_node, 0);
		return KNOTDZCOMPILE_ENOMEM;
	}

	void *scanner = NULL;
	zp_lex_init(&scanner);
	if (scanner == NULL) {
		knot_dname_release(origin_from_config);
		knot_node_free(&origin_node, 0);
		return KNOTDZCOMPILE_ENOMEM;
	}

	if (!zone_open(zonefile, 3600, KNOT_CLASS_IN, origin_node, scanner,
	               origin_from_config)) {
		zc_error_prev_line("Cannot open '%s' (%s).",
		                   zonefile, strerror(errno));
		zp_lex_destroy(scanner);
		knot_dname_release(origin_from_config);
//		knot_node_free(&origin_node, 0);
		return KNOTDZCOMPILE_EZONEINVAL;
	}

	if (zp_parse(scanner) != 0) {
		/*!< \todo #1676 Implement proper locking. */
		FILE *in_file = (FILE *)zp_get_in(scanner);
		fclose(in_file);
		zp_lex_destroy(scanner);
		knot_dname_release(origin_from_config);
//		knot_node_free(&origin_node, 0);
		return KNOTDZCOMPILE_ESYNT;
	}

	knot_zone_contents_t *contents =
			knot_zone_get_contents(parser->current_zone);

	FILE *in_file = (FILE *)zp_get_in(scanner);
	fclose(in_file);
	zp_lex_destroy(scanner);
	
	/*!< \todo #1676 Implement proper locking. */

	dbg_zp("zp: zone_read: Parse complete for %s.\n",
	       zonefile);

	if (parser->last_node && parser->node_rrsigs != NULL) {
		/* assign rrsigs to last node in the zone*/
		process_rrsigs_in_node(contents,
		                       parser->last_node);
		rrset_list_delete(&parser->node_rrsigs);
	}

	dbg_zp("zp: zone_read: RRSIGs processed.\n");

	if (!(parser->current_zone &&
	      knot_node_rrset(parser->current_zone->contents->apex,
	                        KNOT_RRTYPE_SOA))) {
		zc_error_prev_line("Zone file does not contain SOA record!\n");
//		knot_zone_deep_free(&parser->current_zone, 1);
		knot_dname_release(origin_from_config);
//		knot_node_free(&origin_node, 0);
		return KNOTDZCOMPILE_EZONEINVAL;
	}

	uint found_orphans;
	found_orphans = find_rrsets_orphans(contents,
					    parser->rrsig_orphans);

	dbg_zp("zp: zone_read: %u RRSIG orphans found.\n", found_orphans);

	rrset_list_delete(&parser->rrsig_orphans);

	if (found_orphans != parser->rrsig_orphan_count) {
		/*! \todo This might be desired behaviour. */
		fprintf(stderr,
		        "There are unassigned RRSIGs in the zone!\n");
		parser->errors++;
	}

<<<<<<< HEAD
	int ret = knot_zone_contents_adjust(contents);
	if (ret != KNOT_EOK) {
		fprintf(stderr, "Zone could not be adjusted, error: %s.\n",
		        knot_strerror(ret));
		parser->errors++;
	}
	
	dbg_zp("rdata adjusted\n");
=======
	/*! \todo Check return value. */
	knot_zone_contents_adjust(contents);

	dbg_zp("zp: zone_read: Zone adjusted.\n");
>>>>>>> 1a12bd40

	if (parser->errors != 0) {
		log_zone_error("Parser finished with %d error(s), "
		               "not dumping the zone!\n",
		               parser->errors);
	} else {
		int fd = open(outfile, O_RDWR | O_CREAT | O_TRUNC, S_IRWXU | S_IRWXG);
		if (fd < 0) {
			log_zone_error("Could not open destination file for db: %s.\n",
			               outfile);
			totalerrors++;
		} else {
			crc_t crc;
			int ret = knot_zdump_binary(contents, fd,
			                            semantic_checks,
			                            zonefile, &crc);
			if (ret != KNOT_EOK) {
				log_zone_error("Could not dump zone, reason: "
				               "%s.\n", knot_strerror(ret));
				remove(outfile);
				totalerrors++;
			} else {
				/* Write CRC file. */
				char *crc_path = knot_zdump_crc_file(outfile);
				if (crc_path == NULL) {
					log_zone_error(
					"Could not get crc file path.\n");
					remove(outfile);
					totalerrors++;
				} else {
					FILE *f_crc = fopen(crc_path, "w");
					if (f_crc == NULL) {
						log_zone_error(
						"Could not open crc file \n");
						remove(outfile);
						totalerrors++;
					} else {
						fprintf(f_crc,
						        "%lu",
						        (unsigned long)crc);
						fclose(f_crc);
					}
				}
				free(crc_path);
			}
		}


		dbg_zp("zp: zone_read: Zone %s dumped successfully.\n",
		       zonefile);
	}

	fflush(stdout);
	totalerrors += parser->errors;
	knot_dname_release(origin_from_config);

	return totalerrors;
}

/*! @} */<|MERGE_RESOLUTION|>--- conflicted
+++ resolved
@@ -669,7 +669,6 @@
 		parser->errors++;
 	}
 
-<<<<<<< HEAD
 	int ret = knot_zone_contents_adjust(contents);
 	if (ret != KNOT_EOK) {
 		fprintf(stderr, "Zone could not be adjusted, error: %s.\n",
@@ -677,13 +676,7 @@
 		parser->errors++;
 	}
 	
-	dbg_zp("rdata adjusted\n");
-=======
-	/*! \todo Check return value. */
-	knot_zone_contents_adjust(contents);
-
 	dbg_zp("zp: zone_read: Zone adjusted.\n");
->>>>>>> 1a12bd40
 
 	if (parser->errors != 0) {
 		log_zone_error("Parser finished with %d error(s), "
