--- conflicted
+++ resolved
@@ -924,7 +924,6 @@
 		}
 		return r;
 	}
-<<<<<<< HEAD
 
 	/*!< \todo BLEEDING EYES! */
 
@@ -941,11 +940,6 @@
 	                      strlen(b32_copy), (char *)buffer + 1, &i)) {
 		zc_error_prev_line("invalid base32 data");
 		parser->error_occurred = 1;
-=======
-	if ((base32hex_decode(b32, strlen(b32), (char *)buffer + 1, &i)) == 0) {
-		zc_error_prev_line("invalid base32 data\n");
-		parser->error_occurred = KNOTDZCOMPILE_EBRDATA;
->>>>>>> 87446ec4
 	} else {
 		buffer[0] = i; /* store length byte */
 		r = alloc_rdata_init(buffer, i + 1);
@@ -1531,7 +1525,7 @@
 		/*!< \todo Disabled until multiple TXT's are supported. */
 		rd->raw_data = alloc_rdata(65535 * sizeof(uint8_t));
 		if (rd->raw_data == NULL) {
-			parser->error_occurred = 1;
+			parser->error_occurred = KNOTDZCOMPILE_ENOMEM;
 		}
 		parser->rdata_count++;
 		rd->raw_data[0] = 0;
@@ -1578,7 +1572,7 @@
 						      size, &items);
 //	dbg_rdata("got %d items\n", rdata_count);
 	dbg_rdata("wf to items returned error: %s (%d)\n",
-	          error_to_str(KNOTDZCOMPILE_error_msgs, rdata_count),
+	          error_to_str(knot_zcompile_error_msgs, rdata_count),
 	                       rdata_count);
 	if (rdata_count < 0) {
 		zc_error_prev_line("bad unknown RDATA\n");
@@ -1986,9 +1980,9 @@
 //		zc_error_prev_line("multiple CNAMEs at the same name");
 //	/* \note this actually counts items, not the legth we would need */
 //	}
-//	if((current_rrset->type == knot_RRTYPE_DNAME &&
+//	if((current_rrset->type == KNOT_RRTYPE_DNAME &&
 //	    knot_node_get_rrset(node, TYPE_CNAME)) ||
-//	    (current_rrset->type == knot_RRTYPE_CNAME &&
+//	    (current_rrset->type == KNOT_RRTYPE_CNAME &&
 //	    knot_node_get_rrset(node, TYPE_DNAME))) {
 //		zc_error_prev_line("DNAME and CNAME at the same name");
 //	}
