/*  Copyright (C) 2011 CZ.NIC, z.s.p.o. <knot-dns@labs.nic.cz>

    This program is free software: you can redistribute it and/or modify
    it under the terms of the GNU General Public License as published by
    the Free Software Foundation, either version 3 of the License, or
    (at your option) any later version.

    This program is distributed in the hope that it will be useful,
    but WITHOUT ANY WARRANTY; without even the implied warranty of
    MERCHANTABILITY or FITNESS FOR A PARTICULAR PURPOSE.  See the
    GNU General Public License for more details.

    You should have received a copy of the GNU General Public License
    along with this program.  If not, see <http://www.gnu.org/licenses/>.
*/

#include <config.h>
#include "utils/common/params.h"

#include <stdio.h>
#include <stdlib.h>			// free
#include <netinet/in.h>			// in_addr
#include <arpa/inet.h>			// inet_pton
#include <sys/socket.h>			// AF_INET (BSD)

#include "libknot/libknot.h"
#include "common/errcode.h"		// KNOT_EOK
#include "common/mempattern.h"		// strcdup
#include "common/descriptor.h"		// KNOT_RRTYPE_
#include "utils/common/msg.h"		// WARN
#include "utils/common/resolv.h"	// parse_nameserver
#include "utils/common/token.h"		// token

#define IPV4_REVERSE_DOMAIN	"in-addr.arpa."
#define IPV6_REVERSE_DOMAIN	"ip6.arpa."

char* get_reverse_name(const char *name)
{
	struct in_addr	addr4;
	struct in6_addr	addr6;
	int		ret;
	char		buf[128] = "\0";

	if (name == NULL) {
		DBG_NULL;
		return NULL;
	}

	// Check name for IPv4 address, IPv6 address or other.
	if (inet_pton(AF_INET, name, &addr4) == 1) {
		uint32_t num = ntohl(addr4.s_addr);

		// Create IPv4 reverse FQD name.
		ret = snprintf(buf, sizeof(buf), "%u.%u.%u.%u.%s",
		               (num >>  0) & 0xFF, (num >>  8) & 0xFF,
		               (num >> 16) & 0xFF, (num >> 24) & 0xFF,
		               IPV4_REVERSE_DOMAIN);
		if (ret < 0 || (size_t)ret >= sizeof(buf)) {
			return NULL;
		}

		return strdup(buf);
	} else if (inet_pton(AF_INET6, name, &addr6) == 1) {
		char	*pos = buf;
		size_t  len = sizeof(buf);
		uint8_t left, right;

		// Create IPv6 reverse name.
		for (int i = 15; i >= 0; i--) {
			left = ((addr6.s6_addr)[i] & 0xF0) >> 4;
			right = (addr6.s6_addr)[i] & 0x0F;

			ret = snprintf(pos, len, "%x.%x.", right, left);
			if (ret < 0 || (size_t)ret >= len) {
				return NULL;
			}

			pos += ret;
			len -= ret;
		}

		// Add IPv6 reverse domain.
		ret = snprintf(pos, len, "%s", IPV6_REVERSE_DOMAIN);
		if (ret < 0 || (size_t)ret >= len) {
			return NULL;
		}

		return strdup(buf);
	} else {
		return NULL;
	}
}

char* get_fqd_name(const char *name)
{
	char *fqd_name = NULL;

	if (name == NULL) {
		DBG_NULL;
		return NULL;
	}

	size_t name_len = strlen(name);

	// If the name is FQDN, make a copy.
	if (name[name_len - 1] == '.') {
		fqd_name = strdup(name);
	// Else make a copy and append a trailing dot.
	} else {
		fqd_name = malloc(name_len + 2);
		if (fqd_name != NULL) {
			strncpy(fqd_name, name, name_len + 2);
			fqd_name[name_len] = '.';
			fqd_name[name_len + 1] = 0;
		}
	}

	return fqd_name;
}

int params_parse_class(const char *value, uint16_t *rclass)
{
	if (value == NULL || rclass == NULL) {
		DBG_NULL;
		return KNOT_EINVAL;
	}

	if (knot_rrclass_from_string(value, rclass) == 0) {
		return KNOT_EOK;
	} else {
		return KNOT_EINVAL;
	}
}

int params_parse_type(const char *value, uint16_t *rtype, uint32_t *xfr_serial)
{
	if (value == NULL || rtype == NULL || xfr_serial == NULL) {
		DBG_NULL;
		return KNOT_EINVAL;
	}

	size_t param_pos = strcspn(value, "=");

	// There is no additional parameter.
	if (param_pos == strlen(value)) {
		if (knot_rrtype_from_string(value, rtype) != 0) {
			return KNOT_EINVAL;
		}

		// IXFR requires serial parameter.
		if (*rtype == KNOT_RRTYPE_IXFR) {
			DBG("SOA serial is required for IXFR query\n");
			return KNOT_EINVAL;
		}
	} else {
		char *type_char = strndup(value, param_pos);

		if (knot_rrtype_from_string(type_char, rtype) != 0) {
			free(type_char);
			return KNOT_EINVAL;
		}

		free(type_char);

		// Additional parameter is accepted for IXFR only.
		if (*rtype == KNOT_RRTYPE_IXFR) {
			const char *param_str = value + 1 + param_pos;
			char *end;

			// Convert string to serial.
			unsigned long long serial = strtoull(param_str, &end, 10);

			// Check for bad serial string.
			if (end == param_str || *end != '\0' ||
			    serial > UINT32_MAX) {
				DBG("bad SOA serial %s\n", param_str);
				return KNOT_EINVAL;
			}

			*xfr_serial = serial;
		} else {
			char buf[64] = "";
			knot_rrtype_to_string(*rtype, buf, sizeof(buf));
			DBG("type %s can't have a parameter\n", buf);
			return KNOT_EINVAL;
		}
	}

	return KNOT_EOK;
}

int params_parse_server(const char *value, list *servers, const char *def_port)
{
	if (value == NULL || servers == NULL) {
		DBG_NULL;
		return KNOT_EINVAL;
	}

	// Add specified nameserver.
	server_t *server = parse_nameserver(value, def_port);
	if (server == NULL) {
		ERR("bad nameserver %s\n", value);
		return KNOT_EINVAL;
	}
	add_tail(servers, (node *)server);

	return KNOT_EOK;
}

int params_parse_wait(const char *value, int32_t *dst)
{
	char *end;

	if (value == NULL || dst == NULL) {
		DBG_NULL;
		return KNOT_EINVAL;
	}

	/* Convert string to number. */
	long long num = strtoll(value, &end, 10);

	/* Check for bad string (empty or incorrect). */
	if (end == value || *end != '\0') {
		ERR("bad time value %s\n", value);
		return KNOT_EINVAL;
	} else if (num < 1) {
		num = 1;
		WARN("time %s is too short, using %lld instead\n", value, num);
	/* Reduce maximal value. Poll takes signed int in milliseconds. */
	} else if (num > INT32_MAX) {
		num = INT32_MAX / 1000;
		WARN("time %s is too big, using %lld instead\n", value, num);
	}

	*dst = num;

	return KNOT_EOK;
}

int params_parse_num(const char *value, uint32_t *dst)
{
	char *end;

	if (value == NULL || dst == NULL) {
		DBG_NULL;
		return KNOT_EINVAL;
	}

	// Convert string to number.
	unsigned long long num = strtoull(value, &end, 10);

	// Check for bad string.
	if (end == value || *end != '\0') {
		ERR("bad number %s\n", value);
		return KNOT_EINVAL;
	}

	if (num > UINT32_MAX) {
		num = UINT32_MAX;
		WARN("number %s is too big, using %llu instead\n", value, num);
	}

	*dst = num;

	return KNOT_EOK;
}

int params_parse_bufsize(const char *value, int32_t *dst)
{
	char *end;

	if (value == NULL || dst == NULL) {
		DBG_NULL;
		return KNOT_EINVAL;
	}

	// Convert string to number.
	unsigned long long num = strtoull(value, &end, 10);

	// Check for bad string.
	if (end == value || *end != '\0') {
		ERR("bad size %s\n", value);
		return KNOT_EINVAL;
	}

	if (num > UINT16_MAX) {
		num = UINT16_MAX;
		WARN("size %s is too big, using %llu instead\n", value, num);
	}

	*dst = num;

	return KNOT_EOK;
}

int params_parse_tsig(const char *value, knot_key_params_t *key_params)
{
	if (value == NULL || key_params == NULL) {
		DBG_NULL;
		return KNOT_EINVAL;
	}

	/* Invalidate previous key. */
	if (key_params->name) {
		ERR("Key specified multiple times.\n");
		return KNOT_EINVAL;
	}

	char *h = strdup(value);
	if (!h) {
		return KNOT_ENOMEM;
	}

	/* Separate to avoid multiple allocs. */
	char *k = NULL, *s = NULL;
	if ((k = (char*)strchr(h, ':'))) { /* Second part - NAME|SECRET */
		*k++ = '\0';               /* String separator */
		s = (char*)strchr(k, ':'); /* Thirt part - |SECRET */
	}

	/* Determine algorithm. */
	key_params->algorithm = KNOT_TSIG_ALG_HMAC_MD5;
	if (s) {
		*s++ = '\0';               /* Last part separator */
		knot_lookup_table_t *alg = NULL;
		alg = knot_lookup_by_name(knot_tsig_alg_names, h);
		if (alg) {
			DBG("%s: parsed algorithm '%s'\n", __func__, h);
			key_params->algorithm = alg->id;
		} else {
			ERR("invalid TSIG algorithm name '%s'\n", h);
			free(h);
			return KNOT_EINVAL;
		}
	} else {
		s = k; /* Ignore first part, push down. */
		k = h;
	}

	if (!s) {
		ERR("invalid key option format, use [hmac:]keyname:secret\n");
		free(h);
		return KNOT_EINVAL;
	}

	/* Set key name and secret. */
<<<<<<< HEAD
	key_params->name = knot_dname_from_str(k, strlen(k));
=======
	key_params->name = knot_dname_new_from_nonfqdn_str(k, strlen(k), NULL);
	knot_dname_to_lower(key_params->name);
>>>>>>> 01ba6de3
	key_params->secret = strdup(s);

	DBG("%s: parsed name '%s'\n", __func__, k);
	DBG("%s: parsed secret '%s'\n", __func__, s);
	free(h);

	return KNOT_EOK;
}

int params_parse_keyfile(const char *value, knot_key_params_t *key_params)
{
	if (value == NULL || key_params == NULL) {
		DBG_NULL;
		return KNOT_EINVAL;
	}

	if (key_params->name) {
		ERR("Key specified multiple times.\n");
		return KNOT_EINVAL;
	}

	int result = knot_load_key_params(value, key_params);
	if (result != KNOT_EOK) {
		ERR("could not read key file: %s\n", knot_strerror(result));
		return KNOT_EINVAL;
	}

	return KNOT_EOK;
}<|MERGE_RESOLUTION|>--- conflicted
+++ resolved
@@ -344,12 +344,8 @@
 	}
 
 	/* Set key name and secret. */
-<<<<<<< HEAD
 	key_params->name = knot_dname_from_str(k, strlen(k));
-=======
-	key_params->name = knot_dname_new_from_nonfqdn_str(k, strlen(k), NULL);
 	knot_dname_to_lower(key_params->name);
->>>>>>> 01ba6de3
 	key_params->secret = strdup(s);
 
 	DBG("%s: parsed name '%s'\n", __func__, k);
