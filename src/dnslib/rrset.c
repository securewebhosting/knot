--- conflicted
+++ resolved
@@ -21,7 +21,6 @@
 	ret->type = type;
 	ret->rclass = rclass;
 	ret->ttl = ttl;
-	ret->rrsigs = NULL;
 
 	return ret;
 }
@@ -106,11 +105,7 @@
 	*rrset = NULL;
 }
 
-<<<<<<< HEAD
-void dnslib_rrset_free_tmp(dnslib_rrset_t **rrset, int free_rdata)
-=======
 void dnslib_rrset_deep_free(dnslib_rrset_t **rrset, int free_owner)
->>>>>>> ddb35564
 {
 	dnslib_rdata_t *tmp_rdata;
 	dnslib_rdata_t *next_rdata;
@@ -119,13 +114,6 @@
 	while ((tmp_rdata->next != (*rrset)->rdata) &&
 		(tmp_rdata->next != NULL)) {
 		next_rdata = tmp_rdata->next;
-<<<<<<< HEAD
-		dnslib_rdata_free_tmp(&tmp_rdata, 1, (*rrset)->type);
-		tmp_rdata = next_rdata;
-	}
-
-	dnslib_rdata_free_tmp(&tmp_rdata, 1, (*rrset)->type);
-=======
 		dnslib_rdata_deep_free(&tmp_rdata, (*rrset)->type);
 		tmp_rdata = next_rdata;
 	}
@@ -138,7 +126,6 @@
 	if (free_owner) {
 		dnslib_dname_free(&(*rrset)->owner);
 	}
->>>>>>> ddb35564
 
 	free(*rrset);
 	*rrset = NULL;
