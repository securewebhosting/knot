--- conflicted
+++ resolved
@@ -174,13 +174,8 @@
 		}
 
 		/*! @todo Implement RDATA comparation */
-<<<<<<< HEAD
 		res = res && (dnslib_rdata_compare(r1->rdata, r2->rdata,
 		                                  desc->wireformat) == 0);
-=======
-		res = res && dnslib_rdata_compare(r1->rdata, r2->rdata,
-		                                  desc->wireformat);
->>>>>>> 4a59c0f1
 	}
 
 	return res;
