#include <stdlib.h>
#include <assert.h>

#include "zone.h"
#include "common.h"
#include "node.h"
#include "dname.h"
#include "tree.h"

/*----------------------------------------------------------------------------*/
/* Non-API functions                                                          */
/*----------------------------------------------------------------------------*/

// AVL tree functions
TREE_DEFINE(dnslib_node, avl);

/*----------------------------------------------------------------------------*/

int dnslib_zone_check_node(const dnslib_zone_t *zone, const dnslib_node_t *node)
{
	if (zone == NULL || node == NULL) {
		return -1;
	}

	// assert or just check??
	assert(zone->apex != NULL);

	if (!dnslib_dname_is_subdomain(node->owner, zone->apex->owner)) {
		char *node_owner = dnslib_dname_to_str(node->owner);
		char *apex_owner = dnslib_dname_to_str(zone->apex->owner);
		log_error("Trying to insert foreign node to a zone. "
			  "Node owner: %s, zone apex: %s\n",
			  node_owner, apex_owner);
		free(node_owner);
		free(apex_owner);
		return -2;
	}
	return 0;
}

/*----------------------------------------------------------------------------*/

void dnslib_zone_destroy_node_from_tree(dnslib_node_t *node, void *data)
{
	UNUSED(data);
	dnslib_node_free(&node);
}

/*----------------------------------------------------------------------------*/
/* API functions                                                              */
/*----------------------------------------------------------------------------*/

dnslib_zone_t *dnslib_zone_new(dnslib_node_t *apex)
{
	if (apex == NULL) {
		return NULL;
	}

	dnslib_zone_t *zone = (dnslib_zone_t *)malloc(sizeof(dnslib_zone_t));
	if (zone == NULL) {
		ERR_ALLOC_FAILED;
		return NULL;
	}

	zone->apex = apex;
	zone->tree = malloc(sizeof(avl_tree_t));
	if (zone->tree == NULL) {
		ERR_ALLOC_FAILED;
		free(zone);
		return NULL;
	}
	TREE_INIT(zone->tree, dnslib_node_compare);
	// how to know if this is successfull??
	TREE_INSERT(zone->tree, dnslib_node, avl, apex);

	return zone;
}

/*----------------------------------------------------------------------------*/

int dnslib_zone_add_node(dnslib_zone_t *zone, dnslib_node_t *node)
{
	int ret = 0;
	if ((ret = dnslib_zone_check_node(zone, node)) != 0) {
		return ret;
	}
	


	//valgrind test

	dnslib_node_t *test = zone->apex->next;


	// add the node to the tree
	// how to know if this is successfull??
	TREE_INSERT(zone->tree, dnslib_node, avl, node);

	return 0;
}

/*----------------------------------------------------------------------------*/

int dnslib_zone_add_nsec3_node(dnslib_zone_t *zone, dnslib_node_t *node)
{
	int ret = 0;
	if ((ret = dnslib_zone_check_node(zone, node)) != 0) {
		return ret;
	}

	dnslib_node_t *n = zone->nsec3_nodes;
	while (n->next != NULL) {
		n = n->next;
	}
	n->next = node;
	node->next = NULL;

	return 0;
}

/*----------------------------------------------------------------------------*/

dnslib_node_t *dnslib_zone_get_node(const dnslib_zone_t *zone,
                                    const dnslib_dname_t *name)
{
	if (zone == NULL || name == NULL) {
		return NULL;
	}

<<<<<<< HEAD
	dnslib_node_t *n = zone->apex;



=======
	// create dummy node to use for lookup
	dnslib_node_t *tmp = dnslib_node_new((dnslib_dname_t *)name, NULL);
	dnslib_node_t *n = TREE_FIND(zone->tree, dnslib_node, avl, tmp);
	dnslib_node_free(&tmp);

	return n;
}

/*----------------------------------------------------------------------------*/

dnslib_node_t *dnslib_zone_get_nsec3_node(const dnslib_zone_t *zone,
                                          const dnslib_dname_t *name)
{
	if (zone == NULL || name == NULL) {
		return NULL;
	}

	dnslib_node_t *n = zone->nsec3_nodes;
>>>>>>> eb901db1
	while (n != NULL && dnslib_dname_compare(n->owner, name) != 0) {
		n = n->next;
	}
	return n;
}

/*----------------------------------------------------------------------------*/

const dnslib_node_t *dnslib_zone_find_node(const dnslib_zone_t *zone,
                                           const dnslib_dname_t *name)
{
	return dnslib_zone_get_node(zone, name);
}

/*----------------------------------------------------------------------------*/

const dnslib_node_t *dnslib_zone_find_nsec3_node(const dnslib_zone_t *zone,
                                                 const dnslib_dname_t *name)
{
	return dnslib_zone_get_nsec3_node(zone, name);
}

/*----------------------------------------------------------------------------*/

const dnslib_node_t *dnslib_zone_apex(const dnslib_zone_t *zone)
{
	return zone->apex;
}

/*----------------------------------------------------------------------------*/

void dnslib_zone_free(dnslib_zone_t **zone, int free_nodes)
{
	if (zone == NULL || *zone == NULL) {
		return;
	}

	TREE_POST_ORDER_APPLY((*zone)->tree, dnslib_node, avl,
	                      dnslib_zone_destroy_node_from_tree, NULL);

	free((*zone)->tree);
	free(*zone);
	*zone = NULL;
}<|MERGE_RESOLUTION|>--- conflicted
+++ resolved
@@ -84,13 +84,6 @@
 	if ((ret = dnslib_zone_check_node(zone, node)) != 0) {
 		return ret;
 	}
-	
-
-
-	//valgrind test
-
-	dnslib_node_t *test = zone->apex->next;
-
 
 	// add the node to the tree
 	// how to know if this is successfull??
@@ -127,12 +120,6 @@
 		return NULL;
 	}
 
-<<<<<<< HEAD
-	dnslib_node_t *n = zone->apex;
-
-
-
-=======
 	// create dummy node to use for lookup
 	dnslib_node_t *tmp = dnslib_node_new((dnslib_dname_t *)name, NULL);
 	dnslib_node_t *n = TREE_FIND(zone->tree, dnslib_node, avl, tmp);
@@ -151,7 +138,6 @@
 	}
 
 	dnslib_node_t *n = zone->nsec3_nodes;
->>>>>>> eb901db1
 	while (n != NULL && dnslib_dname_compare(n->owner, name) != 0) {
 		n = n->next;
 	}
