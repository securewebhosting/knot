--- conflicted
+++ resolved
@@ -11,12 +11,8 @@
 #ifndef _KNOT_DEBUG_H_
 #define _KNOT_DEBUG_H_
 
-<<<<<<< HEAD
-#include "log.h"
-#include "print.h"
-=======
 #include "other/log.h"
->>>>>>> 4ccd68ac
+#include "other/print.h"
 
 //#define ST_DEBUG
 //#define SM_DEBUG
