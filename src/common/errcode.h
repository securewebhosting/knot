--- conflicted
+++ resolved
@@ -91,10 +91,7 @@
 	FLOADER_EEMPTY,
 	FLOADER_EDEFAULTS,
 	FLOADER_EMMAP,
-<<<<<<< HEAD
 	FLOADER_EOVERLAPPING,
-=======
->>>>>>> e91d3c7e
 	FLOADER_EMUNMAP,
 	FLOADER_ESCANNER,
 
@@ -120,15 +117,12 @@
 	ZSCANNER_EBAD_IPV4,
 	ZSCANNER_EBAD_IPV6,
 	ZSCANNER_EBAD_GATEWAY,
-<<<<<<< HEAD
-=======
 	ZSCANNER_EBAD_GATEWAY_KEY,
->>>>>>> e91d3c7e
+	ZSCANNER_EBAD_BASE64_CHAR,
 	ZSCANNER_EBAD_APL,
 	ZSCANNER_EBAD_RDATA,
 	ZSCANNER_EBAD_HEX_RDATA,
 	ZSCANNER_EBAD_HEX_CHAR,
-	ZSCANNER_EBAD_BASE64_CHAR,
 	ZSCANNER_EBAD_BASE32HEX_CHAR,
 	ZSCANNER_EBAD_REST,
 	ZSCANNER_EBAD_TIMESTAMP_CHAR,
@@ -152,10 +146,7 @@
 	ZSCANNER_ECANNOT_TEXT_DATA,
 	ZSCANNER_EBAD_HEX_DATA,
 	ZSCANNER_EBAD_LOC_DATA,
-<<<<<<< HEAD
-=======
 	ZSCANNER_EUNKNOWN_BLOCK,
->>>>>>> e91d3c7e
 };
 
 /*! \brief Table linking error messages to error codes. */
