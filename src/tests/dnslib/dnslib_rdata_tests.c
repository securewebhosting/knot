/*!
 * \file dnslib_rdata_tests.c
 *
 * \author Lubos Slovak <lubos.slovak@nic.cz>
 *
 * Contains unit tests for RDATA (dnslib_rdata_t) and RDATA item
 * (dnslib_rdata_item_t) structures.
 *
 * Contains tests for:
 * - creating empty RDATA structure with or without reserved space.
 * - setting RDATA items one-by-one
 * - setting RDATA items all at once
 *
 * As for now, the tests use several (TEST_RDATAS) RDATA structures, each
 * with different number of RDATA items (given by test_rdatas). These are all
 * initialized to pointers derived from RDATA_ITEM_PTR (first is RDATA_ITEM_PTR,
 * second RDATA_ITEM_PTR + 1, etc.). The functions only test if the pointer
 * is set properly.
 *
 * \todo It may be better to test also some RDATAs with predefined contents,
 *       such as some numbers, some domain name, etc. For this purpose, we'd
 *       need RDATA descriptors (telling the types of each RDATA item within an
 *       RDATA).
 *
 * \todo It will be fine to test all possible output values of all functions,
 *       e.g. test whether dnslib_rdata_get_item() returns NULL when passed an
 *       illegal position, etc.
 */

#include <stdlib.h>

<<<<<<< HEAD
#include "tap_unit.h"

#include "common.h"
#include "rdata.h"
#include "descriptor.h"
#include "utils.h"
=======
#include "dnslib/rdata.h"
#include "dnslib/descriptor.h"
>>>>>>> a0a774f8

static const struct test_domain test_domains_ok[];

static int dnslib_rdata_tests_count(int argc, char *argv[]);
static int dnslib_rdata_tests_run(int argc, char *argv[]);

/*! Exported unit API.
 */
unit_api dnslib_rdata_tests_api = {
	"DNS library - rdata",        //! Unit name
	&dnslib_rdata_tests_count,  //! Count scheduled tests
	&dnslib_rdata_tests_run     //! Run scheduled tests
};

/*----------------------------------------------------------------------------*/
/*
 *  Unit implementation.
 */

static uint16_t *RDATA_ITEM_PTR = (uint16_t *)0xDEADBEEF;

enum { RDATA_ITEMS_COUNT = 7, TEST_RDATA_COUNT = 4 , RDATA_DNAMES_COUNT = 2 };

static dnslib_dname_t RDATA_DNAMES[RDATA_DNAMES_COUNT] = {
	{(uint8_t *)"\6abcdef\7example\3com", 20, NULL},
	{(uint8_t *)"\6abcdef\3foo\3com", 16, NULL}
};

static dnslib_rdata_item_t TEST_RDATA_ITEMS[RDATA_ITEMS_COUNT] = {
	{.dname = (dnslib_dname_t *)0xF00},
	{.raw_data = (uint16_t *)"some data"},
	{.raw_data = (uint16_t *)"other data"},
	{.raw_data = (uint16_t *)"123456"},
	{.raw_data = (uint16_t *)"654321"},
	{.dname = &RDATA_DNAMES[0]},
	{.dname = &RDATA_DNAMES[1]}
};

/* \note indices 0 to 3 should not be changed - used in (and only in)
 * test_rdata_compare() - better than creating new struct just for this
 */
static dnslib_rdata_t test_rdata[TEST_RDATA_COUNT] = {
	{&TEST_RDATA_ITEMS[3], 1, &test_rdata[1]},
	{&TEST_RDATA_ITEMS[4], 1, &test_rdata[2]},
	{&TEST_RDATA_ITEMS[5], 1, &test_rdata[3]},
	{&TEST_RDATA_ITEMS[6], 1, &test_rdata[4]},
};

static dnslib_rdata_t TEST_RDATA = {
	&TEST_RDATA_ITEMS[0],
	3,
	&TEST_RDATA
};

/*----------------------------------------------------------------------------*/
/*!
 * \brief Tests dnslib_rdata_new().
 *
 * Creates new RDATA structure with no items and tests if there really are no
 * items in it.
 *
 * \retval > 0 on success.
 * \retval 0 otherwise.
 */
static int test_rdata_create()
{
	dnslib_rdata_t *rdata = dnslib_rdata_new();
	if (rdata == NULL) {
		diag("RDATA structure not created!");
		return 0;
	}

	if (dnslib_rdata_item(rdata, 0) != NULL) {
		diag("Get item returned something else than NULL!");
		return 0;
	}

	dnslib_rdata_free(&rdata);
	return 1;
}

/*----------------------------------------------------------------------------*/
/*!
 * \brief Tests dnslib_rdata_free().
 *
 * \retval > 0 on success.
 * \retval 0 otherwise.
 */
static int test_rdata_delete()
{
	// how to test this??
	return 0;
}

/*----------------------------------------------------------------------------*/

static void generate_rdata(uint8_t *data, int size)
{
	for (int i = 0; i < size; ++i) {
		data[i] = rand() % 256;
	}
}

/*----------------------------------------------------------------------------*/

static int fill_rdata(uint8_t *data, int max_size, uint16_t rrtype,
                      dnslib_rdata_t *rdata)
{
	assert(rdata != NULL);
	assert(data != NULL);
	assert(max_size > 0);

	uint8_t *pos = data;
	int used = 0;
	int wire_size = 0;

	//note("Filling RRType %u", rrtype);

	dnslib_rrtype_descriptor_t *desc = 
	dnslib_rrtype_descriptor_by_type(rrtype);

	uint item_count = desc->length;
	dnslib_rdata_item_t *items = 
	(dnslib_rdata_item_t *)malloc(item_count
				      * sizeof(dnslib_rdata_item_t));

	for (int i = 0; i < item_count; ++i) {
		uint size = 0;
		int domain = 0;
		dnslib_dname_t *dname = NULL;
		int binary = 0;
		int stored_size = 0;

		switch (desc->wireformat[i]) {
		case DNSLIB_RDATA_WF_COMPRESSED_DNAME:
		case DNSLIB_RDATA_WF_UNCOMPRESSED_DNAME:
		case DNSLIB_RDATA_WF_LITERAL_DNAME:
			dname = dnslib_dname_new_from_wire(
			                (uint8_t *)test_domains_ok[0].wire,
			                test_domains_ok[0].size, NULL);
			assert(dname != NULL);
			/* note("Created domain name: %s", 
			         dnslib_dname_name(dname)); */
			//note("Domain name ptr: %p", dname);
			domain = 1;
			size = dnslib_dname_size(dname);
			//note("Size of created domain name: %u", size);
			assert(size < DNSLIB_MAX_RDATA_ITEM_SIZE);
			// store size of the domain name
			*(pos++) = size;
			// copy the domain name
			memcpy(pos, dnslib_dname_name(dname), size);
			pos += size;
			break;
		case DNSLIB_RDATA_WF_BYTE:
			size = 1;
			break;
		case DNSLIB_RDATA_WF_SHORT:
			size = 2;
			break;
		case DNSLIB_RDATA_WF_LONG:
			size = 4;
			break;
		case DNSLIB_RDATA_WF_A:
			size = 4;
			break;
		case DNSLIB_RDATA_WF_AAAA:
			size = 16;
			break;
		case DNSLIB_RDATA_WF_TEXT:
		case DNSLIB_RDATA_WF_BINARYWITHLENGTH:
			stored_size = 1;
		case DNSLIB_RDATA_WF_BINARY:
		case DNSLIB_RDATA_WF_APL:            // saved as binary
		case DNSLIB_RDATA_WF_IPSECGATEWAY:   // saved as binary
			// size stored in the first byte
			size = rand() % DNSLIB_MAX_RDATA_ITEM_SIZE + 1;
			binary = 1;
			break;
		default:
			assert(0);
		}

		assert(size > 0);
		assert(size <= DNSLIB_MAX_RDATA_ITEM_SIZE);

		if (binary) {
			// Rewrite the actual 2 bytes in the data array
			// with length.
			// (this is a bit ugly, but does the work ;-)
			dnslib_wire_write_u16(pos, size);
			//*pos = size;
			size += 2;
		}

		//note("Filling %u bytes", size);
		used += size;
		assert(used < max_size);

		if (domain) {
			items[i].dname = dname;
			wire_size += dnslib_dname_size(dname);
/*			note("Saved domain name ptr on index %d: %p",
			      i, items[i].dname); */
		} else {
			free(dname);
//			note("Saved raw data ptr on index %d: %p",i, pos);
			items[i].raw_data = (uint16_t *)pos;
			pos += size;
			wire_size += size;
			if (binary && !stored_size) {
				wire_size -= 2;
			}
		}
	}

	int res = dnslib_rdata_set_items(rdata, items, item_count);
	if (res != 0) {
		diag("dnslib_rdata_set_items() returned %d.", res);
		free(items);
		return -1;
	} else {
		free(items);
		return wire_size;
	}
}

/*----------------------------------------------------------------------------*/
/*!
 * \brief Checks if all RDATA items in the given RDATA structure are correct.
 *
 * \return Number of errors encountered. Error is either if some RDATA item
 *         is not set (i.e. NULL) or if it has other than the expected value.
 */
static int check_rdata(const uint8_t *data, int max_size, uint16_t rrtype,
                       const dnslib_rdata_t *rdata)
{
	assert(rdata != NULL);
	assert(data != NULL);
	assert(max_size > 0);

	int errors = 0;

	const uint8_t *pos = data;
	int used = 0;

	dnslib_rrtype_descriptor_t *desc =
	dnslib_rrtype_descriptor_by_type(rrtype);
	uint item_count = desc->length;
	//note("check_rdata(), RRType: %u", rrtype);
	//note("  item count: %u", item_count);

	for (int i = 0; i < item_count; ++i) {
		uint size = 0;
		int domain = 0;
		int binary = 0;

		//note("  item: %d", i);

		switch (desc->wireformat[i]) {
		case DNSLIB_RDATA_WF_COMPRESSED_DNAME:
		case DNSLIB_RDATA_WF_UNCOMPRESSED_DNAME:
		case DNSLIB_RDATA_WF_LITERAL_DNAME:
			//note("    domain name");
			domain = 1;
			size = dnslib_dname_size(dnslib_rdata_item(
						 rdata, i)->dname);
			break;
		case DNSLIB_RDATA_WF_BYTE:
			//note("    1byte int");
			size = 1;
			break;
		case DNSLIB_RDATA_WF_SHORT:
			//note("    2byte int");
			size = 2;
			break;
		case DNSLIB_RDATA_WF_LONG:
			//note("    4byte int");
			size = 4;
			break;
		case DNSLIB_RDATA_WF_A:
			//note("    A");
			size = 4;
			break;
		case DNSLIB_RDATA_WF_AAAA:
			//note("    AAAA");
			size = 16;
			break;
		case DNSLIB_RDATA_WF_BINARY:
		case DNSLIB_RDATA_WF_APL:            // saved as binary
		case DNSLIB_RDATA_WF_IPSECGATEWAY:   // saved as binary
			//note("    binary");
		case DNSLIB_RDATA_WF_TEXT:
		case DNSLIB_RDATA_WF_BINARYWITHLENGTH:
			//note("    text or binary with length (%u)", *pos);
			size = *pos + 1;
			binary = 1;
			break;
		default:
			assert(0);
		}

		assert(size > 0);
		//note("Size: %u", size);
		used += size;
		assert(used < max_size);

		//note("    item size: %u", size);

		if (domain) {
			/*note("Domain name ptr: %p", 
				dnslib_rdata_get_item(rdata, i)->dname);*/
			// check dname size
			if (*pos != size) {
				diag("Domain name stored in %d-th"
				     "RDATA has wrong size: %d"
				     " (should be %d)", size, *pos);
				++errors;
			} else if (strncmp((char *)dnslib_dname_name(
			           dnslib_rdata_item(rdata, i)->dname),
			           (char *)(pos + 1), *pos) != 0) {
				diag("Domain name stored in %d-th"
				     "RDATA item is wrong: %s ("
				     "should be %.*s)", i,
				     dnslib_dname_name(dnslib_rdata_item(
				     rdata, i)->dname),
				     *pos, (char *)(pos + 1));
				++errors;
			}

			pos += *pos + 1;

			continue;
		}

		if (binary && 
		    size != dnslib_rdata_item(rdata, i)->raw_data[0] + 1) {
		    diag("Size of stored binary data is wrong:"
		         " %u (should be %u)",
			 dnslib_rdata_item(rdata, i)->raw_data[0] + 1, 
			                       size);
			++errors;
		}

		if (strncmp((char *)
		   (&dnslib_rdata_item(rdata, i)->raw_data[0]),
		   (char *)pos, size) != 0) {
/*			dnslib_rrtype_descriptor_t *desc = 
			dnslib_rrtype_descriptor_by_type(rrtype); */

			diag("Data stored in %d-th RDATA item are wrong.", i);
			++errors;
		}

		pos += size;
	}

	return errors;
}

/*----------------------------------------------------------------------------*/

//static int convert_to_wire(const uint8_t *data, int max_size, uint16_t rrtype,
//                           uint8_t *data_wire)
//{
//	//note("Converting type %u", rrtype);

//	int wire_size = 0;
//	const uint8_t *pos = data;
//	uint8_t *pos_wire = data_wire;

//	dnslib_rrtype_descriptor_t *desc =
//	dnslib_rrtype_descriptor_by_type(rrtype);
//	uint item_count = desc->length;

//	for (int i = 0; i < item_count; ++i) {
//		const uint8_t *from = NULL;
//		uint to_copy = 0;

//		switch (desc->wireformat[i]) {
//		case DNSLIB_RDATA_WF_COMPRESSED_DNAME:
//		case DNSLIB_RDATA_WF_UNCOMPRESSED_DNAME:
//		case DNSLIB_RDATA_WF_LITERAL_DNAME:
//			// copy the domain name without its length
//			from = pos + 1;
//			to_copy = *pos;
//			pos += *pos + 1;
///*			note("Domain name in wire format (size %u): %s",
//			     to_copy, (char *)from); */
//			break;
//		case DNSLIB_RDATA_WF_BYTE:
//			//note("    1byte int");
//			from = pos;
//			to_copy = 1;
//			pos += 1;
//			break;
//		case DNSLIB_RDATA_WF_SHORT:
//			//note("    2byte int");
//			from = pos;
//			to_copy = 2;
//			pos += 2;
//			break;
//		case DNSLIB_RDATA_WF_LONG:
//			//note("    4byte int");
//			from = pos;
//			to_copy = 4;
//			pos += 4;
//			break;
//		case DNSLIB_RDATA_WF_A:
//			//note("    A");
//			from = pos;
//			to_copy = 4;
//			pos += 4;
//			break;
//		case DNSLIB_RDATA_WF_AAAA:
//			//note("    AAAA");
//			from = pos;
//			to_copy = 16;
//			pos += 16;
//			break;
//		case DNSLIB_RDATA_WF_BINARY:
//		case DNSLIB_RDATA_WF_APL:            // saved as binary
//		case DNSLIB_RDATA_WF_IPSECGATEWAY:   // saved as binary
//			//note("    binary");
//			from = pos + 1;
//			to_copy = *pos;
//			pos += *pos + 1;
//			break;
//		case DNSLIB_RDATA_WF_TEXT:
//		case DNSLIB_RDATA_WF_BINARYWITHLENGTH:
//			//note("    text or binary with length (%u)", *pos);
//			to_copy = *pos + 1;
//			from = pos;
//			pos += *pos + 1;
//			break;
//		default:
//			assert(0);
//		}

//		//note("Copying %u bytes from %p", to_copy, from);

//		assert(from != NULL);
//		assert(to_copy != 0);

//		memcpy(pos_wire, from, to_copy);
//		pos_wire += to_copy;
//		wire_size += to_copy;

//		assert(wire_size < max_size);
//	}

//	return wire_size;
//}

/*----------------------------------------------------------------------------*/
/*!
 * \brief Tests dnslib_rdata_set_item().
 *
 * \retval > 0 on success.
 * \retval 0 otherwise.
 */
static int test_rdata_set_item()
{
	dnslib_rdata_t *rdata = dnslib_rdata_new();
	dnslib_rdata_item_t item;
	item.raw_data = RDATA_ITEM_PTR;

	int ret = dnslib_rdata_set_item(rdata, 0, item);
	if (ret == 0) {
		diag("dnslib_rdata_set_item() called on empty RDATA"
		     "returned %d instead of error (-1).", ret);
		dnslib_rdata_free(&rdata);
		return 0;
	}

	uint8_t data[DNSLIB_MAX_RDATA_WIRE_SIZE];
	generate_rdata(data, DNSLIB_MAX_RDATA_WIRE_SIZE);

	// set items through set_items() and then call set_item()
	uint16_t rrtype = rand() % DNSLIB_RRTYPE_LAST + 1;
	if (fill_rdata(data, DNSLIB_MAX_RDATA_WIRE_SIZE, rrtype, rdata) < 0) {
		diag("Error filling RDATA");
		return 0;
	}

	uint8_t pos = rand() % dnslib_rrtype_descriptor_by_type(rrtype)->length;

	dnslib_rrtype_descriptor_t *desc =
	  dnslib_rrtype_descriptor_by_type(rrtype);

	// if the rdata on this position is domain name, free it to avoid leaks
	if (desc->wireformat[pos] == DNSLIB_RDATA_WF_UNCOMPRESSED_DNAME
	    || desc->wireformat[pos] == DNSLIB_RDATA_WF_COMPRESSED_DNAME
	    || desc->wireformat[pos] == DNSLIB_RDATA_WF_LITERAL_DNAME) {
		dnslib_dname_free(&(rdata->items[pos].dname));
	}

	ret = dnslib_rdata_set_item(rdata, pos, item);
	if (ret != 0) {
		diag("dnslib_rdata_set_item() called on filled"
		     " RDATA returned %d instead of 0.", ret);
		dnslib_rdata_free(&rdata);
		return 0;
	}

	if (dnslib_rdata_item(rdata, pos)->raw_data != RDATA_ITEM_PTR) {
		diag("RDATA item on position %d is wrong: %p (should be %p).",
		     pos, dnslib_rdata_item(rdata, pos)->raw_data, 
		     RDATA_ITEM_PTR);
		dnslib_rdata_free(&rdata);
		return 0;
	}
	
	for (int x = 0; x < desc->length; x++) {
	       if (x != pos && (
		   desc->wireformat[x] ==
	               DNSLIB_RDATA_WF_UNCOMPRESSED_DNAME ||
	           desc->wireformat[x] == 
	               DNSLIB_RDATA_WF_COMPRESSED_DNAME ||
	           desc->wireformat[x] == 
	               DNSLIB_RDATA_WF_LITERAL_DNAME)) {
		dnslib_dname_free(&(rdata->items[x].dname));
	       }
	}

	dnslib_rdata_free(&rdata);
	return 1;
}

/*----------------------------------------------------------------------------*/
/*!
 * \brief Tests dnslib_rdata_set_items().
 *
 * Iterates over the test_rdatas array and for each testing RDATA it creates
 * the RDATA structure, sets its items (\see set_rdata_all()) and checks if the
 * items are set properly (\see check_rdata()).
 *
 * \retval > 0 on success.
 * \retval 0 otherwise.
 */
static int test_rdata_set_items()
{
	dnslib_rdata_t *rdata = NULL;
	dnslib_rdata_item_t *item = (dnslib_rdata_item_t *)0xDEADBEEF;
	int errors = 0;

	// check error return values
	if (dnslib_rdata_set_items(rdata, NULL, 0) != 1) {
		diag("Return value of dnslib_rdata_set_items()"
		     "when rdata == NULL is wrong");
		return 0;
	} else {
		rdata = dnslib_rdata_new();
		assert(rdata != NULL);

		if (dnslib_rdata_set_items(rdata, NULL, 0) != 1) {
			diag("Return value of dnslib_rdata_set_items()"
			     " when items == NULL is wrong");
			dnslib_rdata_free(&rdata);
			return 0;
		} else if (dnslib_rdata_set_items(rdata, item, 0) != 1) {
			diag("Return value of dnslib_rdata_set_items()"
			     " when count == 0"
			     "is wrong");
			dnslib_rdata_free(&rdata);
			return 0;
		}
		dnslib_rdata_free(&rdata);
	}

	// generate some random data
	uint8_t data[DNSLIB_MAX_RDATA_WIRE_SIZE];
	generate_rdata(data, DNSLIB_MAX_RDATA_WIRE_SIZE);

	for (int i = 0; i <= DNSLIB_RRTYPE_LAST; ++i) {
		rdata = dnslib_rdata_new();

		if (fill_rdata(data, DNSLIB_MAX_RDATA_WIRE_SIZE, i, rdata)
		    < 0) {
			++errors;
		}
		errors += check_rdata(data, DNSLIB_MAX_RDATA_WIRE_SIZE, i,
		                      rdata);

		dnslib_rrtype_descriptor_t *desc = 
		dnslib_rrtype_descriptor_by_type(i);

		for (int x = 0; x < desc->length; x++) {
			if (desc->wireformat[x] == 
			    DNSLIB_RDATA_WF_UNCOMPRESSED_DNAME ||
			    desc->wireformat[x] == 
			    DNSLIB_RDATA_WF_COMPRESSED_DNAME ||
			    desc->wireformat[x] == 
			    DNSLIB_RDATA_WF_LITERAL_DNAME) {
//            printf("freeing %p\n", rdata->items[x].dname);
				dnslib_dname_free(&(rdata->items[x].dname));
			}
		}

		dnslib_rdata_free(&rdata);
	}

	return (errors == 0);
}

/*----------------------------------------------------------------------------*/
/*!
 * \brief Tests dnslib_rdata_get_item().
 *
 * \retval > 0 on success.
 * \retval 0 otherwise.
 */
static int test_rdata_get_item()
{
	const dnslib_rdata_t *rdata = &TEST_RDATA;

	if (dnslib_rdata_item(rdata, TEST_RDATA.count) != NULL) {
		diag("dnslib_rdata_get_item() called with"
		     "invalid position did not return NULL");
		return 0;
	}

	int errors = 0;
	if ((dnslib_rdata_item(rdata, 0)->dname)
	      != TEST_RDATA.items[0].dname) {
		diag("RDATA item on position 0 is wrong: %p (should be %p)",
		     dnslib_rdata_item(rdata, 0), TEST_RDATA.items[0]);
		++errors;
	}
	if ((dnslib_rdata_item(rdata, 1)->raw_data)
	      != TEST_RDATA.items[1].raw_data) {
		diag("RDATA item on position 0 is wrong: %p (should be %p)",
		     dnslib_rdata_item(rdata, 1), TEST_RDATA.items[1]);
		++errors;
	}
	if ((dnslib_rdata_item(rdata, 2)->raw_data)
	      != TEST_RDATA.items[2].raw_data) {
		diag("RDATA item on position 0 is wrong: %p (should be %p)",
		     dnslib_rdata_item(rdata, 2), TEST_RDATA.items[2]);
		++errors;
	}

	return (errors == 0);
}

/*----------------------------------------------------------------------------*/

static int test_rdata_compare()
{
	int errors = 0;

	uint8_t format_rawdata = DNSLIB_RDATA_WF_BINARY;

	uint8_t format_dname = DNSLIB_RDATA_WF_LITERAL_DNAME;

	/* 123456 \w 654321 -> result -1 */
	if (dnslib_rdata_compare(&test_rdata[0],
	                         &test_rdata[1],
	                         &format_rawdata) != -1) {
		diag("RDATA raw data comparison failed");
		errors++;
	}

	/* 123456 \w 123456 -> result 0 */
	if (dnslib_rdata_compare(&test_rdata[0],
	                         &test_rdata[0],
	                         &format_rawdata) != 0) {
		diag("RDATA raw data comparison failed");
		errors++;
	}

	/* 123456 \w 654321 -> result 1 */
	if (dnslib_rdata_compare(&test_rdata[1],
	                         &test_rdata[0],
	                         &format_rawdata) != 1) {
		diag("RDATA raw data comparison failed");
		errors++;
	}

	/* abcdef.example.com. \w abcdef.foo.com. -> result 1 */
	if (dnslib_rdata_compare(&test_rdata[2],
	                         &test_rdata[3],
	                         &format_dname) != 1) {
		diag("RDATA dname comparison failed");
		errors++;
	}

	/* abcdef.example.com. \w abcdef.example.com. -> result 0 */
	if (dnslib_rdata_compare(&test_rdata[2],
	                         &test_rdata[2],
	                         &format_dname) != 0) {
		diag("RDATA dname comparison failed");
		errors++;
	}

	/* abcdef.example.com. \w abcdef.foo.com -> result -1 */
	if (dnslib_rdata_compare(&test_rdata[3],
	                         &test_rdata[2],
	                         &format_dname) != -1) {
		diag("RDATA dname comparison failed");
		errors++;
	}




	return (errors == 0);
}

/*----------------------------------------------------------------------------*/

//static int test_rdata_wire_size()
//{
//	dnslib_rdata_t *rdata;
//	int errors = 0;

//	// generate some random data
//	uint8_t data[DNSLIB_MAX_RDATA_WIRE_SIZE];
//	generate_rdata(data, DNSLIB_MAX_RDATA_WIRE_SIZE);

//	for (int i = 0; i <= DNSLIB_RRTYPE_LAST; ++i) {
//		rdata = dnslib_rdata_new();

//		int size =
//		fill_rdata(data, DNSLIB_MAX_RDATA_WIRE_SIZE, i, rdata);

//		if (size < 0) {
//			++errors;
//		} else {
//			int counted_size = dnslib_rdata_wire_size(rdata,
//			    dnslib_rrtype_descriptor_by_type(i)->wireformat);
//			if (size != counted_size) {
//				diag("Wrong wire size computed (type %d):"
//				     " %d (should be %d)",
//				     i, counted_size, size);
//				++errors;
//			}
//		}

//		dnslib_rrtype_descriptor_t *desc =
//		    dnslib_rrtype_descriptor_by_type(i);

//		for (int x = 0; x < desc->length; x++) {
//			if (desc->wireformat[x] ==
//			    DNSLIB_RDATA_WF_UNCOMPRESSED_DNAME ||
//			    desc->wireformat[x] ==
//			    DNSLIB_RDATA_WF_COMPRESSED_DNAME ||
//			    desc->wireformat[x] ==
//			    DNSLIB_RDATA_WF_LITERAL_DNAME) {
//				dnslib_dname_free(&(rdata->items[x].dname));
//			}
//		}
//		dnslib_rdata_free(&rdata);
//	}

//	return (errors == 0);
//}

/*----------------------------------------------------------------------------*/

//static int test_rdata_to_wire()
//{
//	dnslib_rdata_t *rdata;
//	int errors = 0;

//	// generate some random data
//	uint8_t data[DNSLIB_MAX_RDATA_WIRE_SIZE];
//	uint8_t data_wire[DNSLIB_MAX_RDATA_WIRE_SIZE];
//	uint8_t rdata_wire[DNSLIB_MAX_RDATA_WIRE_SIZE];
//	generate_rdata(data, DNSLIB_MAX_RDATA_WIRE_SIZE);

//	for (int i = 0; i <= DNSLIB_RRTYPE_LAST; ++i) {
//		rdata = dnslib_rdata_new();

//		int size =
//		fill_rdata(data, DNSLIB_MAX_RDATA_WIRE_SIZE, i, rdata);

//		int size_expected =
//	        convert_to_wire(data, DNSLIB_MAX_RDATA_WIRE_SIZE, i,
//			        data_wire);

//		if (size < 0) {
//			++errors;
//		} else {
//			if (size != size_expected) {
//				diag("Wire format size (%u) not"
//				     " as expected (%u)",
//				     size, size_expected);
//				++errors;
//			} else {
//				if (dnslib_rdata_to_wire(rdata,
//				    dnslib_rrtype_descriptor_by_type(i)->
//				    wireformat, rdata_wire,
//				    DNSLIB_MAX_RDATA_WIRE_SIZE) != 0) {
//					diag("Error while converting RDATA"
//					     " to wire format.");
//					++errors;
//				} else {
//					if (strncmp((char *)data_wire,
//						    (char *)rdata_wire, size)
//					                != 0) {
//						diag("RDATA converted to wire"
//						     "format does not match"
//						     " the expected value");
//						++errors;
//					}
//				}
//			}
//		}

//		dnslib_rrtype_descriptor_t *desc =
//		dnslib_rrtype_descriptor_by_type(i);

//		for (int x = 0; x < desc->length; x++) {
//			if (desc->wireformat[x] ==
//			    DNSLIB_RDATA_WF_UNCOMPRESSED_DNAME ||
//			    desc->wireformat[x] ==
//			    DNSLIB_RDATA_WF_COMPRESSED_DNAME ||
//			    desc->wireformat[x] ==
//			    DNSLIB_RDATA_WF_LITERAL_DNAME) {
//				dnslib_dname_free(&(rdata->items[x].dname));
//			}
//		}
//		dnslib_rdata_free(&rdata);
//	}

//	return (errors == 0);
//}

static int test_rdata_free()
{
	dnslib_rdata_t *tmp_rdata;

	tmp_rdata = dnslib_rdata_new();

	dnslib_rdata_free(&tmp_rdata);

	return (tmp_rdata == NULL);
}
/* Can't test this with current implementation
 * would be trying to free pointers on stack */
static int test_rdata_deep_free()
{
	return 1;

	int errors = 0;

	dnslib_rdata_t *tmp_rdata;

	uint8_t data[DNSLIB_MAX_RDATA_WIRE_SIZE];	

	for (int i = 0; i <= DNSLIB_RRTYPE_LAST; i++) {
		tmp_rdata = dnslib_rdata_new();

		fill_rdata(data, DNSLIB_MAX_RDATA_WIRE_SIZE, i, tmp_rdata);

		dnslib_rdata_deep_free(&tmp_rdata, i, 0);
		errors += (tmp_rdata != NULL);
	}

	return (errors == 0);
}

/*----------------------------------------------------------------------------*/

static const int DNSLIB_RDATA_TEST_COUNT = 8;

/*! This helper routine should report number of
 *  scheduled tests for given parameters.
 */
static int dnslib_rdata_tests_count(int argc, char *argv[])
{
	return DNSLIB_RDATA_TEST_COUNT;
}

/*! Run all scheduled tests for given parameters.
 */
static int dnslib_rdata_tests_run(int argc, char *argv[])
{
	int res = 0,
	    res_final = 1;

	res = test_rdata_create(0);
	ok(res, "rdata: create empty");
	res_final *= res;

	skip(!res, 6);

	todo();

	ok(res = test_rdata_delete(), "rdata: delete");
	//res_final *= res;

	endtodo;

	ok(res = test_rdata_get_item(), "rdata: get item");
	res_final *= res;

	skip(!res, 4)

	ok(res = test_rdata_set_items(), "rdata: set items all at once");
	res_final *= res;

	skip(!res, 3);

	ok(res = test_rdata_set_item(), "rdata: set items one-by-one");
	res_final *= res;

	ok(res = test_rdata_compare(), "rdata: compare");
	res_final *= res;

//	ok(res = test_rdata_wire_size(), "rdata: wire size");
//	res_final *= res;

//	skip(!res, 1);

//	ok(res = test_rdata_to_wire(), "rdata: to wire");
//	res_final *= res;

//	endskip;	/* test_rdata_wire_size() failed */

	endskip;	/* test_rdata_set_items() failed */

	endskip;	/* test_rdata_get_item() failed */

	endskip;	/* test_rdata_create() failed */

	todo();

	ok(res = test_rdata_deep_free(), "rdata: deep free");
	res_final *= res;

	endtodo;

	ok(res = test_rdata_free(), "rdata: free");
	res_final *= res;

	return res_final;
}<|MERGE_RESOLUTION|>--- conflicted
+++ resolved
@@ -29,17 +29,10 @@
 
 #include <stdlib.h>
 
-<<<<<<< HEAD
-#include "tap_unit.h"
-
 #include "common.h"
-#include "rdata.h"
-#include "descriptor.h"
-#include "utils.h"
-=======
 #include "dnslib/rdata.h"
 #include "dnslib/descriptor.h"
->>>>>>> a0a774f8
+#include "dnslib/utils.h"
 
 static const struct test_domain test_domains_ok[];
 
