/*  Copyright (C) 2011 CZ.NIC, z.s.p.o. <knot-dns@labs.nic.cz>

    This program is free software: you can redistribute it and/or modify
    it under the terms of the GNU General Public License as published by
    the Free Software Foundation, either version 3 of the License, or
    (at your option) any later version.

    This program is distributed in the hope that it will be useful,
    but WITHOUT ANY WARRANTY; without even the implied warranty of
    MERCHANTABILITY or FITNESS FOR A PARTICULAR PURPOSE.  See the
    GNU General Public License for more details.

    You should have received a copy of the GNU General Public License
    along with this program.  If not, see <http://www.gnu.org/licenses/>.
 */

#include <config.h>
#include "knot/common.h"
#include "common/libtap/tap_unit.h"

// Units to test
#include "tests/common/slab_tests.h"
#include "tests/common/skiplist_tests.h"
#include "tests/common/events_tests.h"
#include "tests/common/acl_tests.h"
#include "tests/common/fdset_tests.h"
#include "tests/common/base64_tests.h"
#include "tests/common/base32hex_tests.h"
#include "tests/common/descriptor_tests.h"
#include "tests/knot/dthreads_tests.h"
#include "tests/knot/journal_tests.h"
#include "tests/knot/server_tests.h"
#include "tests/knot/conf_tests.h"
<<<<<<< HEAD
#include "tests/libknot/wire_tests.h"
#include "tests/libknot/dname_tests.h"
=======
#include "tests/knot/rrl_tests.h"
>>>>>>> 1b93cf15

// Run all loaded units
int main(int argc, char *argv[])
{
	// Open log
	log_init();
	log_levels_set(LOGT_SYSLOG, LOG_ANY, 0);
	log_levels_set(LOGT_STDERR, LOG_ANY, 0);
	log_levels_set(LOGT_STDOUT, LOG_ANY, LOG_MASK(LOG_DEBUG));

	// Build test set
	unit_api *tests[] = {
	        /* Core data structures. */
	        &journal_tests_api,	//! Journal unit
	        &slab_tests_api,	//! SLAB allocator unit
	        &skiplist_tests_api,	//! Skip list unit
	        &dthreads_tests_api,	//! DThreads testing unit
	        &events_tests_api,	//! Events testing unit
	        &acl_tests_api,		//! ACLs
	        &fdset_tests_api,	//! FDSET polling wrapper
	        &base64_tests_api,	//! Base64 encoding
	        &base32hex_tests_api,	//! Base32hex encoding
	        &descriptor_tests_api,	//! RR descriptors

<<<<<<< HEAD
	        /* Library. */
	        &wire_tests_api,
	        &dname_tests_api,

	        /* Server parts. */
	        &conf_tests_api,	//! Configuration parser tests
	        &server_tests_api,	//! Server unit
	        NULL
=======
		/* Server parts. */
		&conf_tests_api,	//! Configuration parser tests
		&server_tests_api,	//! Server unit
		&rrl_tests_api,		//! RRL tests
		NULL
>>>>>>> 1b93cf15
	};

	// Plan number of tests
	int id = 0;
	int test_count = 0;
	note("Units:");
	while (tests[id] != NULL) {
		note("- %s : %d tests", tests[id]->name,
		     tests[id]->count(argc, argv));
		test_count += tests[id]->count(argc, argv);
		++id;
	}

	plan(test_count);

	// Run tests
	id = 0;
	while (tests[id] != NULL) {
		diag("Testing unit: %s", tests[id]->name);
		tests[id]->run(argc, argv);
		++id;
	}

	log_close();

	// Evaluate
	return exit_status();
}
<|MERGE_RESOLUTION|>--- conflicted
+++ resolved
@@ -31,12 +31,9 @@
 #include "tests/knot/journal_tests.h"
 #include "tests/knot/server_tests.h"
 #include "tests/knot/conf_tests.h"
-<<<<<<< HEAD
 #include "tests/libknot/wire_tests.h"
 #include "tests/libknot/dname_tests.h"
-=======
 #include "tests/knot/rrl_tests.h"
->>>>>>> 1b93cf15
 
 // Run all loaded units
 int main(int argc, char *argv[])
@@ -61,7 +58,6 @@
 	        &base32hex_tests_api,	//! Base32hex encoding
 	        &descriptor_tests_api,	//! RR descriptors
 
-<<<<<<< HEAD
 	        /* Library. */
 	        &wire_tests_api,
 	        &dname_tests_api,
@@ -69,14 +65,8 @@
 	        /* Server parts. */
 	        &conf_tests_api,	//! Configuration parser tests
 	        &server_tests_api,	//! Server unit
+		&rrl_tests_api,		//! RRL tests
 	        NULL
-=======
-		/* Server parts. */
-		&conf_tests_api,	//! Configuration parser tests
-		&server_tests_api,	//! Server unit
-		&rrl_tests_api,		//! RRL tests
-		NULL
->>>>>>> 1b93cf15
 	};
 
 	// Plan number of tests
